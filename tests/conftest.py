"""
Copyright (c) 2024, 2025, Oracle and/or its affiliates.
Licensed under the Universal Permissive License v1.0 as shown at http://oss.oracle.com/licenses/upl.
"""
# spell-checker: disable
# pylint: disable=import-error
# pylint: disable=import-outside-toplevel

import os
import time
import subprocess
import socket
from typing import Generator
from unittest.mock import patch, MagicMock
import shutil
from pathlib import Path
from streamlit.testing.v1 import AppTest
import docker
from docker.errors import DockerException
from docker.models.containers import Container
import requests
import pytest
from fastapi.testclient import TestClient


# This contains all the environment variables we consume on startup (add as required)
# Used to clear testing environment
API_VARS = [
    "API_SERVER_KEY",
    "API_SERVER_URL",
    "API_SERVER_PORT",
]
DB_VARS = [
    "DB_USERNAME",
    "DB_PASSWORD",
    "DB_DSN",
    "DB_WALLET_PASSWORD",
    "TNS_ADMIN",
]
MODEL_VARS = [
    "ON_PREM_OLLAMA_URL",
    "ON_PREM_HF_URL",
    "OPENAI_API_KEY",
    "PPLX_API_KEY",
    "COHERE_API_KEY",
]
OCI_VARS = [
    "OCI_CLI_CONFIG_FILE",
    "OCI_CLI_TENANCY",
    "OCI_CLI_REGION",
    "OCI_CLI_USER",
    "OCI_CLI_FINGERPRINT",
    "OCI_CLI_KEY_FILE",
    "OCI_CLI_SECURITY_TOKEN_FILE",
    "OCI_GENAI_SERVICE_ENDPOINT",
    "OCI_GENAI_COMPARTMENT_ID",
]
for env_var in [*DB_VARS, *MODEL_VARS, *OCI_VARS]:
    os.environ.pop(env_var, None)

# Setup API Server Defaults
os.environ["API_SERVER_KEY"] = "testing-token"
os.environ["API_SERVER_URL"] = "http://localhost"
os.environ["API_SERVER_PORT"] = "8012"

# Test constants
TEST_CONFIG = {
    # Database configuration
    "db_username": "PYTEST",
    "db_password": "OrA_41_3xPl0d3r",
    "db_name": "FREEPDB1",
    "db_port": "1525",
    "db_dsn": "//localhost:1525/FREEPDB1",
    # Test client configuration
    "test_client": "test_client",
}
TEST_HEADERS = {"Authorization": f"Bearer {os.getenv('API_SERVER_KEY')}", "client": TEST_CONFIG["test_client"]}
TEST_BAD_HEADERS = {"Authorization": "Bearer bad-testing-token", "client": TEST_CONFIG["test_client"]}

# Constants for helper processes/container
TIMEOUT = 300  # 5 minutes timeout
CHECK_DELAY = 10  # 10 seconds between checks


#####################################################
# Helpers
#####################################################
def wait_for_container_ready(container, ready_output, since=None):
    """Helper function to wait for container to be ready"""
    start_time = time.time()
    while time.time() - start_time < TIMEOUT:
        try:
            # Get logs, optionally only those since a specific timestamp
            logs = container.logs(tail=100, since=since).decode("utf-8")
            if ready_output in logs:
                return
        except DockerException as e:
            container.remove(force=True)
            raise DockerException(f"Failed to get container logs: {str(e)}") from e
        time.sleep(CHECK_DELAY)

    if container:
        container.remove(force=True)
    raise TimeoutError(f"Container did not become ready within {TIMEOUT} seconds")


#####################################################
# Mocks
#####################################################
@pytest.fixture(name="mock_get_temp_directory", scope="session")
def _mock_get_temp_directory(tmp_path_factory):
    """Mock get_temp_directory to return a writable temporary path for each client/function combination.

    This fixture maintains the same directories across different tests within a session,
    allowing tests to build upon each other's file operations. Directories are cleaned up
    after the entire test session is complete.
    """
    temp_dirs = {}

    def _get_temp_directory(client, function):
        """Mock implementation that creates unique directories for each client/function pair"""
        key = f"{client}_{function}"
        if key not in temp_dirs:
            temp_dirs[key] = tmp_path_factory.mktemp(key)
        temp_dirs[key].mkdir(parents=True, exist_ok=True)
        return temp_dirs[key]

    with patch("server.endpoints.get_temp_directory", side_effect=_get_temp_directory) as mock:
        yield mock

    # Clean up all temporary directories after the test session
    for temp_dir in temp_dirs.values():
        if temp_dir.exists():
            shutil.rmtree(temp_dir, ignore_errors=True)


@pytest.fixture(name="mock_get_namespace")
def _mock_get_namespace():
    """Mock server_oci.get_namespace"""
    with patch("server.utils.oci.get_namespace", return_value="test_namespace") as mock:
        yield mock


@pytest.fixture(name="mock_init_client")
def _mock_init_client():
    """Mock init_client to return a fake OCI client"""
    mock_client = MagicMock()
    mock_client.get_namespace.return_value.data = "test_namespace"
    mock_client.get_object.return_value.data.raw.stream.return_value = [b"fake-data"]

    with patch("server.utils.oci.init_client", return_value=mock_client):
        yield mock_client


#####################################################
# Fixtures
#####################################################
@pytest.fixture(scope="session", name="client")
def _client() -> Generator[TestClient, None, None]:
    """Create test client with auth"""
    # Prevent picking up default OCI config file
    os.environ["OCI_CLI_CONFIG_FILE"] = "/non/existant/path"

<<<<<<< HEAD
    # Lazy import to for OS env
    import ai_explorer_server  # pylint: disable=import-outside-toplevel

    app = ai_explorer_server.create_app()
=======
    # Lazy import to ensure OS env is clean
    from launch_server import create_app

    app = create_app()
>>>>>>> 9344bad3
    with TestClient(app) as client:
        # Bootstrap Settings
        client.post("/v1/settings", headers=TEST_HEADERS, params={"client": TEST_CONFIG["test_client"]})
        yield client


@pytest.fixture(scope="session")
def db_container() -> Generator[Container, None, None]:
    """
    This fixture creates and manages an Oracle database container for testing.
    The container is created at the start of the test session and removed after all tests complete.
    """
    db_client = docker.from_env()
    container = None
    temp_dir = Path("tests/db_startup_temp")

    try:
        # Create a temporary directory for our generated SQL files
        temp_dir.mkdir(exist_ok=True)

        # Generate the SQL file with values from TEST_CONFIG
        sql_content = f"""
        alter system set vector_memory_size=512M scope=spfile;

        alter session set container=FREEPDB1;
        CREATE TABLESPACE IF NOT EXISTS USERS DATAFILE '/opt/oracle/oradata/FREE/FREEPDB1/users_01.dbf' SIZE 100M;
        CREATE USER IF NOT EXISTS "{TEST_CONFIG["db_username"]}" IDENTIFIED BY {TEST_CONFIG["db_password"]}
            DEFAULT TABLESPACE "USERS"
            TEMPORARY TABLESPACE "TEMP";
        GRANT "DB_DEVELOPER_ROLE" TO "{TEST_CONFIG["db_username"]}";
        ALTER USER "{TEST_CONFIG["db_username"]}" DEFAULT ROLE ALL;
        ALTER USER "{TEST_CONFIG["db_username"]}" QUOTA UNLIMITED ON USERS;

        EXIT;
        """

        # Write the SQL file
        temp_sql_file = temp_dir / "01_db_user.sql"
        with open(temp_sql_file, "w", encoding="UTF-8") as f:
            f.write(sql_content)

        # Start the container with volume mount
        container = db_client.containers.run(
            "container-registry.oracle.com/database/free:latest-lite",
            environment={
                "ORACLE_PWD": TEST_CONFIG["db_password"],
                "ORACLE_PDB": TEST_CONFIG["db_name"],
            },
            ports={"1521/tcp": int(TEST_CONFIG["db_port"])},
            volumes={str(temp_dir.absolute()): {"bind": "/opt/oracle/scripts/startup", "mode": "ro"}},
            detach=True,
        )

        # Wait for database to be ready
        wait_for_container_ready(container, "DATABASE IS READY TO USE!")

        # Restart the container to apply the vector_memory_size
        container.restart()
        restart_time = int(time.time())

        # Wait for database to be ready again after restart
        wait_for_container_ready(container, "DATABASE IS READY TO USE!", since=restart_time)

        if temp_dir.exists():
            shutil.rmtree(temp_dir)
            print(f"Removed temporary directory: {temp_dir}")
        yield container

    except DockerException as e:
        if container:
            container.remove(force=True)
        raise DockerException(f"Docker operation failed: {str(e)}") from e

    finally:
        # Cleanup: After session
        if container:
            try:
                container.stop(timeout=30)  # Give 30 seconds for graceful shutdown
                container.remove()
            except DockerException as e:
                # Log error but don't fail tests if cleanup has issues
                print(f"Warning: Failed to cleanup database container: {str(e)}")


@pytest.fixture(scope="session")
def embedding_container() -> Generator[Container, None, None]:
    """
    This fixture creates and manages an Ollama container for embedding model testing.
    The container is created at the start of the test session and removed after all tests complete.
    """
    docker_client = docker.from_env()
    container = None

    try:
        # Start the Ollama container
        container = docker_client.containers.run(
            "ollama/ollama:latest",
            ports={"11434/tcp": 11434},
            detach=True,
        )

        # Wait for Ollama to be ready
        start_time = time.time()
        while time.time() - start_time < TIMEOUT:
            try:
                # Try to connect to Ollama API
                response = requests.get("http://localhost:11434/api/version", timeout=120)
                if response.status_code == 200:
                    # Pull the embedding model
                    subprocess.run(["ollama", "pull", "nomic-embed-text"], check=True)
                    break
            except (requests.exceptions.ConnectionError, subprocess.CalledProcessError):
                time.sleep(CHECK_DELAY)
        else:
            if container:
                container.remove(force=True)
            raise TimeoutError(f"Embedding model did not become ready within {TIMEOUT} seconds")

        yield container

    except DockerException as e:
        if container:
            container.remove(force=True)
        raise DockerException(f"Docker operation failed: {str(e)}") from e

    finally:
        # Cleanup: After session
        if container:
            try:
                container.stop(timeout=30)  # Give 30 seconds for graceful shutdown
                container.remove()
            except DockerException as e:
                # Log error but don't fail tests if cleanup has issues
                print(f"Warning: Failed to cleanup embedding container: {str(e)}")


@pytest.fixture
def mock_embedding_model():
    """
    This fixture provides a mock embedding model for testing.
    It returns a function that simulates embedding generation by returning random vectors.
    """

    def mock_embed_documents(texts: list[str]) -> list[list[float]]:
        """Mock function that returns random embeddings for testing"""
        import numpy as np

        return [np.random.rand(384).tolist() for _ in texts]  # 384 is a common embedding dimension

    return mock_embed_documents


def wait_for_server():
    """Wait until the server to be accessible"""
    start_time = time.time()
    while time.time() - start_time < TIMEOUT:
        try:
            # Try to establish a socket connection to the host and port
            with socket.create_connection(("127.0.0.1", os.environ.get("API_SERVER_PORT")), timeout=CHECK_DELAY):
                return True  # Port is accessible
        except (socket.timeout, socket.error):
            print("Server not accessible. Retrying...")
            time.sleep(CHECK_DELAY)  # Wait before retrying

    raise TimeoutError("Server is not accessible within the timeout period.")


@pytest.fixture
def app_test():
    """Establish Streamlit State for Client to Operate"""

    def _app_test(page):
        at = AppTest.from_file(page)
        at.session_state.server = {
            "key": os.environ.get("API_SERVER_KEY"),
            "url": os.environ.get("API_SERVER_URL"),
            "port": os.environ.get("API_SERVER_PORT"),
        }
        wait_for_server()
        response = requests.get(
            url=f"{at.session_state.server['url']}:{at.session_state.server['port']}/v1/settings",
            headers=TEST_HEADERS,
            params={"client": TEST_CONFIG["test_client"]},
            timeout=120,
        )
        if response.status_code == 404:
            response = requests.post(
                url=f"{at.session_state.server['url']}:{at.session_state.server['port']}/v1/settings",
                headers=TEST_HEADERS,
                params={"client": TEST_CONFIG["test_client"]},
                timeout=120,
            )
        at.session_state.user_settings = response.json()

        return at

    return _app_test


@pytest.fixture(scope="session", autouse=True)
def start_fastapi_server():
    """Start the FastAPI server for Streamlit"""

    # Prevent picking up default OCI config file
    os.environ["OCI_CLI_CONFIG_FILE"] = "/non/existant/path"

<<<<<<< HEAD
    server_process = subprocess.Popen(["python", "ai_explorer_server.py"], cwd="src")
=======
    server_process = subprocess.Popen(["python", "launch_server.py"], cwd="src")
>>>>>>> 9344bad3
    wait_for_server()
    yield
    # Terminate the server after tests
    server_process.terminate()
    server_process.wait()<|MERGE_RESOLUTION|>--- conflicted
+++ resolved
@@ -161,17 +161,10 @@
     # Prevent picking up default OCI config file
     os.environ["OCI_CLI_CONFIG_FILE"] = "/non/existant/path"
 
-<<<<<<< HEAD
-    # Lazy import to for OS env
-    import ai_explorer_server  # pylint: disable=import-outside-toplevel
-
-    app = ai_explorer_server.create_app()
-=======
     # Lazy import to ensure OS env is clean
     from launch_server import create_app
 
     app = create_app()
->>>>>>> 9344bad3
     with TestClient(app) as client:
         # Bootstrap Settings
         client.post("/v1/settings", headers=TEST_HEADERS, params={"client": TEST_CONFIG["test_client"]})
@@ -378,11 +371,7 @@
     # Prevent picking up default OCI config file
     os.environ["OCI_CLI_CONFIG_FILE"] = "/non/existant/path"
 
-<<<<<<< HEAD
-    server_process = subprocess.Popen(["python", "ai_explorer_server.py"], cwd="src")
-=======
     server_process = subprocess.Popen(["python", "launch_server.py"], cwd="src")
->>>>>>> 9344bad3
     wait_for_server()
     yield
     # Terminate the server after tests
