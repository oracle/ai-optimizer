+++
title = " "
menus = 'main'
archetype = "home"
description = './ai-optimizer/docs'
keywords = 'oracle optimizer toolkit microservices development genai rag'
+++

<!--
Copyright (c) 2024, 2025, Oracle and/or its affiliates.
Licensed under the Universal Permissive License v1.0 as shown at http://oss.oracle.com/licenses/upl.

spell-checker:ignore streamlit genai venv setuptools
-->

The {{< full_app_ref >}} provides a streamlined environment where developers and data scientists can explore the potential of Generative Artificial Intelligence (**GenAI**) combined with Retrieval-Augmented Generation (**RAG**) capabilities. By integrating Oracle Database AI VectorSearch and SelectAI, the {{< short_app_ref >}} enables users to enhance existing Large Language Models (**LLM**s) through **RAG**. This method significantly improves the performance and accuracy of AI models, helping to avoid common issues such as knowledge cutoff and hallucinations.

- **GenAI**: Powers the generation of text, images, or other data based on prompts using pre-trained **LLM**s.
- **RAG**: Enhances **LLM**s by retrieving relevant, real-time information allowing models to provide up-to-date and accurate responses.
- **Vector Database**: A database, including Oracle Database 23ai, that can natively store and manage vector embeddings and handle the unstructured data they describe, such as documents, images, video, or audio.

## Features

- [Configuring Embedding and Chat Models](client/configuration/model_config)
- [Splitting and Embedding Documentation](client/tools/split_embed)
- [Modifying System Prompts (Prompt Engineering)](client/tools/prompt_eng)
- [Experimenting with **LLM** Parameters](client/chatbot)
- [Testbed for auto-generated or existing Q&A datasets](client/testbed)

The {{< short_app_ref >}} streamlines the entire workflow from prototyping to production, making it easier to create and deploy RAG-powered GenAI solutions using the **Oracle Database**.

# Getting Started

The {{< short_app_ref >}} is available to install in your own environment, which may be a developer's desktop, on-premises data center environment, or a cloud provider. It can be run either on bare-metal, within a container, or in a Kubernetes Cluster.

{{% notice style="code" title="Prefer a Step-by-Step?" icon="circle-info" %}}
<!-- Hard-coding AI Optimizer to avoid unsafe HTML, this is an exception -->
The [Walkthrough](walkthrough) is a great way to familiarize yourself with the **AI Optimizer** and its features in a development environment.
{{% /notice %}}

## Prerequisites

- Oracle Database 23ai incl. Oracle Database 23ai Free
- Python 3.11 (for running Bare-Metal)
- Container Runtime e.g. docker/podman (for running in a Container)
- Access to an Embedding and Chat Model:
  - API Keys for Third-Party Models
  - On-Premises Models*

~\*Oracle recommends running On-Premises Models on hardware with GPUs. For more information, please review the [{{< short_app_ref >}}](client/) documentation.~

### Bare-Metal Installation

To run the application on bare-metal, download the latest release:
{{< latest_release >}}

1. Uncompress the release in a new directory.  For example:

   ```bash
   mkdir ai-optimizer
   tar zxf ai-optimizer-src.tar.gz -C ai-optimizer

   cd ai-optimizer
   ```

1. Create and activate a Python Virtual Environment:

   ```bash
   cd ai-optimizer
   python3.11 -m venv .venv
   source .venv/bin/activate
<<<<<<< HEAD
   pip3.11 install --upgrade pip wheel setuptools uv
=======
   pip3.11 install --upgrade pip wheel uv
>>>>>>> e2e12de5
   ```

1. Install the Python modules:

   ```bash
<<<<<<< HEAD
    uv pip install -e ".[all]" --prerelease=allow
=======
   uv pip install -e ".[all]"
>>>>>>> e2e12de5
   ```

1. Start Streamlit:

   ```bash
   streamlit run launch_client.py --server.port 8501
   ```

1. Navigate to `http://localhost:8501`.

1. [Configure](client/configuration) the {{< short_app_ref >}}.

### Container Installation

{{% notice style="code" title="Same... but Different" icon="circle-info" %}}
References to `podman` commands, if applicable to your environment, can be substituted with `docker`.
{{% /notice %}}

To run the application in a container, download the latest release:
{{< latest_release >}}

1. Uncompress the release in a new directory.  For example:

   ```bash
   mkdir ai-optimizer
   tar zxf ai-optimizer-src.tar.gz -C ai-optimizer

   cd ai-optimizer
   ```

1. Build the *ai-optimizer-aio* image.

   _Note:_ MacOS Silicon users may need to specify `--arch amd64`

   ```bash
   podman build -f src/Dockerfile -t ai-optimizer-aio .
   ```

1. Start the Container:

   ```bash
   podman run -p 8501:8501 -it --rm ai-optimizer-aio
   ```

1. Navigate to `http://localhost:8501`.

1. [Configure](client/configuration) the {{< short_app_ref >}}.

### Advanced Installation

The {{< short_app_ref >}} is designed to operate within a Microservices Architecture, leveraging Microservices Infrastructure like Kubernetes.
Review [{{< short_app_ref >}}](client) components and the additional [Oracle Kubernetes Engine](advanced/iac/#oracle-kubernetes-engine) documentation for more information.<|MERGE_RESOLUTION|>--- conflicted
+++ resolved
@@ -69,21 +69,13 @@
    cd ai-optimizer
    python3.11 -m venv .venv
    source .venv/bin/activate
-<<<<<<< HEAD
-   pip3.11 install --upgrade pip wheel setuptools uv
-=======
    pip3.11 install --upgrade pip wheel uv
->>>>>>> e2e12de5
    ```
 
 1. Install the Python modules:
 
    ```bash
-<<<<<<< HEAD
-    uv pip install -e ".[all]" --prerelease=allow
-=======
    uv pip install -e ".[all]"
->>>>>>> e2e12de5
    ```
 
 1. Start Streamlit:
