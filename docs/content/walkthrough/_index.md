--- conflicted
+++ resolved
@@ -4,15 +4,11 @@
 weight = 5
 +++
 
-<<<<<<< HEAD
 {{% comment %}}
-=======
-<!--
->>>>>>> 9612d59a
 Copyright (c) 2024-2025, Oracle and/or its affiliates.
 Licensed under the Universal Permissive License v1.0 as shown at http://oss.oracle.com/licenses/upl.
-{{% /comment %}}
-{{% comment %}}spell-checker: ignore mxbai, ollama, oaim, sqlplus, sysdba, spfile, freepdb, tablespace, firewalld, hnsw {{% /comment %}}
+
+spell-checker: ignore mxbai, ollama, oaim, sqlplus, sysdba, spfile, freepdb, tablespace, firewalld, hnsw {{% /comment %}}
 
 This walkthrough will guide you through a basic installation of the **Oracle AI Microservices Sandbox** (the **Sandbox**). It will allow you to experiment with GenAI, using Retrieval-Augmented Generation (**RAG**) with Oracle Database 23ai at the core.
 
