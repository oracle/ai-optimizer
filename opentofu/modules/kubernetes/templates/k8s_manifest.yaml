--- conflicted
+++ resolved
@@ -129,20 +129,6 @@
             - sh
             - -c
           args:
-<<<<<<< HEAD
-            - build
-            - --no-cache
-            - --progress
-            - plain
-            - --frontend
-            - dockerfile.v0
-            - --local
-            - context=/workspace
-            - --local
-            - dockerfile=/workspace/src/server
-            - --output 
-            - type=image,name=${repository_server}:latest,push=true
-=======
             - |
               buildctl-daemonless.sh build \
                 --no-cache \
@@ -151,7 +137,6 @@
                 --local context=/workspace \
                 --local dockerfile=/workspace/client \
                 --output type=image,name=${repository_client}:latest,push=true
->>>>>>> cd3e58ec
           securityContext:
             seccompProfile:
               type: Unconfined
@@ -177,20 +162,6 @@
             - sh
             - -c
           args:
-<<<<<<< HEAD
-            - build
-            - --no-cache
-            - --progress
-            - plain
-            - --frontend
-            - dockerfile.v0
-            - --local
-            - context=/workspace
-            - --local
-            - dockerfile=/workspace/src/client
-            - --output 
-            - type=image,name=${repository_client}:latest,push=true
-=======
             - |
               buildctl-daemonless.sh build \
                 --no-cache \
@@ -199,7 +170,6 @@
                 --local context=/workspace \
                 --local dockerfile=/workspace/server \
                 --output type=image,name=${repository_server}:latest,push=true
->>>>>>> cd3e58ec
           securityContext:
             seccompProfile:
               type: Unconfined
