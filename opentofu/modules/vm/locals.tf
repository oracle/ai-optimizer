--- conflicted
+++ resolved
@@ -9,23 +9,11 @@
 
 locals {
   cloud_init_compute = templatefile("${path.module}/templates/cloudinit-compute.tpl", {
-<<<<<<< HEAD
-    tenancy_id            = var.tenancy_id
-    compartment_id        = var.compartment_id
-    oci_region            = var.region
-    db_name               = var.adb_name
-    db_password           = var.adb_password
-    optimizer_version     = var.optimizer_version
-    optimizer_client_port = var.streamlit_client_port
-    optimizer_server_port = var.fastapi_server_port
-    install_ollama        = var.vm_is_gpu_shape ? true : false
-=======
     db_type           = var.db_conn.db_type
     db_password       = var.db_conn.password
     db_service        = var.db_conn.service
     optimizer_version = var.optimizer_version
     install_ollama    = var.vm_is_gpu_shape ? true : false
->>>>>>> 05903095
   })
 
   cloud_init_database = templatefile("${path.module}/templates/cloudinit-database.tpl", {
