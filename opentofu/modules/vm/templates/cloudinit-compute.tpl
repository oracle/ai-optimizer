#cloud-config
# Copyright (c) 2024, 2025, Oracle and/or its affiliates.
# All rights reserved. The Universal Permissive License (UPL), Version 1.0 as shown at http://oss.oracle.com/licenses/upl
# spell-checker: disable
users:
  - default
  - name: oracleai
    uid: 10001
    shell: /bin/bash
    homedir: /app

package_update: false
packages:
  - python3.11
  - sqlcl

write_files:
  - path: /etc/systemd/system/ai-optimizer.service
    permissions: '0644'
    content: |
      [Unit]
      Description=Run app start script
      After=network.target

      [Service]
      Type=simple
      ExecStart=/bin/bash /app/start.sh
      User=oracleai
      Group=oracleai
      WorkingDirectory=/app

      # Capabilities for binding to port 80
      AmbientCapabilities=CAP_NET_BIND_SERVICE
      CapabilityBoundingSet=CAP_NET_BIND_SERVICE

      # Security hardening
      NoNewPrivileges=true
      PrivateTmp=true
      ProtectSystem=full
      ProtectHome=true

      # Environment
      Environment="HOME=/app"

      # Restart policy
      Restart=on-failure

      [Install]
      WantedBy=multi-user.target

  - path: /tmp/root_setup.sh
    permissions: '0755'
    content: |
      #!/bin/env bash
      mkdir -p /app
      chown oracleai:oracleai /app
      if ${install_ollama}; then
        curl -fsSL https://ollama.com/install.sh | sh
        systemctl enable ollama
        systemctl daemon-reload
        systemctl restart ollama
      fi
      systemctl stop firewalld.service
      firewall-offline-cmd --zone=public --add-port ${optimizer_client_port}/tcp
      firewall-offline-cmd --zone=public --add-port ${optimizer_server_port}/tcp
      systemctl start firewalld.service

  - path: /tmp/app_setup.sh
    permissions: '0755'
    content: |
      #!/bin/bash
      # Download/Setup Source Code
      if [ "${optimizer_version}" = "Experimental" ]; then
          URL="https://github.com/oracle/ai-optimizer/archive/refs/heads/main.tar.gz"
          curl -L "$URL" | tar -xz -C /app \
            --strip-components=2 ai-optimizer-main/src \
            --strip-components=1 ai-optimizer-main/pyproject.toml
      else
          URL="https://github.com/oracle/ai-optimizer/releases/latest/download/ai-optimizer-src.tar.gz"
          curl -L "$URL" | tar -xz -C /app
      fi
      cd /app
      python3.11 -m venv .venv
      source .venv/bin/activate
      pip3.11 install --upgrade pip wheel setuptools uv
      uv pip install torch==2.9.0+cpu -f https://download.pytorch.org/whl/cpu/torch
      uv pip install -e ".[all]" &
      INSTALL_PID=$!

      # Install Models
      if ${install_ollama}; then
        echo "Pulling Ollama Models"
        ollama pull llama3.1 > /dev/null 2>&1
        ollama pull mxbai-embed-large > /dev/null 2>&1
      fi

      # Wait for python modules to finish
      wait $INSTALL_PID

  - path: /app/start.sh
    permissions: '0750'
    content: |
      #!/bin/bash
      export OCI_CLI_AUTH=instance_principal
<<<<<<< HEAD
      export API_SERVER_CONTROL='TRUE'
      export API_SERVER_PORT='${optimizer_server_port}'
=======
      export API_SERVER_CONTROL="True"
      export TNS_ADMIN='/app/tns_admin'
>>>>>>> 05903095
      export DB_USERNAME='AI_OPTIMIZER'
      export DB_PASSWORD='${db_password}'
      export DB_DSN='${db_service}'
      if [ ${db_type} == "ADB" ]; then
        export DB_WALLET_PASSWORD='${db_password}'
      fi

      if ${install_ollama}; then
        export ON_PREM_OLLAMA_URL=http://127.0.0.1:11434
      fi
      # Clean Cache
      find /app -type d -name "__pycache__" -exec rm -rf {} \;
      find /app -type d -name ".numba_cache" -exec rm -rf {} \;
      find /app -name "*.nbc" -delete
      # Set venv and start
      source /app/.venv/bin/activate
      streamlit run /app/src/launch_client.py --server.port 8501 --server.address 0.0.0.0

runcmd:
  - /tmp/root_setup.sh
  - su - oracleai -c '/tmp/app_setup.sh'
<<<<<<< HEAD
  - rm /tmp/app_setup.sh /tmp/root_setup.sh
=======
>>>>>>> 05903095
  - chown oracleai:oracleai /app/start.sh
  - systemctl daemon-reexec
  - systemctl daemon-reload
  - systemctl enable ai-optimizer.service
  - systemctl start ai-optimizer.service
  - rm /tmp/app_setup.sh /tmp/root_setup.sh<|MERGE_RESOLUTION|>--- conflicted
+++ resolved
@@ -102,13 +102,8 @@
     content: |
       #!/bin/bash
       export OCI_CLI_AUTH=instance_principal
-<<<<<<< HEAD
-      export API_SERVER_CONTROL='TRUE'
-      export API_SERVER_PORT='${optimizer_server_port}'
-=======
       export API_SERVER_CONTROL="True"
       export TNS_ADMIN='/app/tns_admin'
->>>>>>> 05903095
       export DB_USERNAME='AI_OPTIMIZER'
       export DB_PASSWORD='${db_password}'
       export DB_DSN='${db_service}'
@@ -130,10 +125,6 @@
 runcmd:
   - /tmp/root_setup.sh
   - su - oracleai -c '/tmp/app_setup.sh'
-<<<<<<< HEAD
-  - rm /tmp/app_setup.sh /tmp/root_setup.sh
-=======
->>>>>>> 05903095
   - chown oracleai:oracleai /app/start.sh
   - systemctl daemon-reexec
   - systemctl daemon-reload
