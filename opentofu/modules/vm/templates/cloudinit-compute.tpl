--- conflicted
+++ resolved
@@ -84,11 +84,7 @@
       source .venv/bin/activate
       pip3.11 install --upgrade pip wheel setuptools uv
       uv pip install torch==2.8.0+cpu -f https://download.pytorch.org/whl/cpu/torch
-<<<<<<< HEAD
-      uv pip install -e ".[all]" --quiet --prerelease=allow &
-=======
       uv pip install -e ".[all]" &
->>>>>>> e2e12de5
       INSTALL_PID=$!
 
       # Install Models
@@ -120,11 +116,7 @@
       find /app -name "*.nbc" -delete
       # Set venv and start
       source /app/.venv/bin/activate
-<<<<<<< HEAD
-      streamlit run /app/launch_client.py --server.port ${optimizer_client_port} --server.address 0.0.0.0
-=======
       streamlit run /app/src/launch_client.py --server.port 8501 --server.address 0.0.0.0
->>>>>>> e2e12de5
 
 runcmd:
   - /tmp/root_setup.sh
