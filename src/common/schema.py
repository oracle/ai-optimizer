"""
Copyright (c) 2024, 2025, Oracle and/or its affiliates.
Licensed under the Universal Permissive License v1.0 as shown at http://oss.oracle.com/licenses/upl.
"""
<<<<<<< HEAD
# spell-checker:ignore hnsw ocid aioptimizer explainsql genai mult ollama showsql
=======
# spell-checker:ignore hnsw ocid aioptimizer explainsql genai mult ollama selectai showsql rerank
>>>>>>> 05903095

import time
from typing import Optional, Literal, Any
from pydantic import BaseModel, Field, PrivateAttr, ConfigDict

from langchain_core.messages import ChatMessage
import oracledb
from common import help_text

#####################################################
# Literals
#####################################################
DistanceMetrics = Literal["COSINE", "EUCLIDEAN_DISTANCE", "DOT_PRODUCT"]
IndexTypes = Literal["HNSW", "IVF"]

<<<<<<< HEAD
# Model Providers
# spell-checker:disable
ModelProviders = Literal[
    "ai21",
    "aiml",
    "aiohttp_openai",
    "anthropic",
    "azure",
    "azure_ai",
    "base_llm",
    "base.py",
    "baseten",
    "bedrock",
    "bytez",
    "cerebras",
    "clarifai",
    "cloudflare",
    "codestral",
    "cohere",
    "cometapi",
    "dashscope",
    "databricks",
    "datarobot",
    "deepgram",
    "deepinfra",
    "deepseek",
    "elevenlabs",
    "empower",
    "featherless_ai",
    "fireworks_ai",
    "friendliai",
    "galadriel",
    "gemini",
    "github",
    "github_copilot",
    "gradient_ai",
    "groq",
    "hosted_vllm",
    "huggingface",
    "hyperbolic",
    "infinity",
    "jina_ai",
    "lambda_ai",
    "litellm_proxy",
    "llamafile",
    "lm_studio",
    "meta_llama",
    "mistral",
    "moonshot",
    "morph",
    "nebius",
    "nlp_cloud",
    "novita",
    "nscale",
    "nvidia_nim",
    "oci",
    "ollama",
    "ollama_chat",
    "oobabooga",
    "openai",
    "openrouter",
    "perplexity",
    "petals",
    "pg_vector",
    "predibase",
    "recraft",
    "replicate",
    "sagemaker",
    "sambanova",
    "snowflake",
    "together_ai",
    "topaz",
    "triton",
    "v0",
    "vercel_ai_gateway,vertex_ai",
    "vllm",
    "voyage",
    "watsonx",
    "xai",
    "xinference",
]
# spell-checker:enable

=======
>>>>>>> 05903095

#####################################################
# Database
#####################################################
class DatabaseVectorStorage(BaseModel):
    """Database Vector Storage Tables"""

    vector_store: Optional[str] = Field(
        default=None,
        description="Vector Store Table Name (auto-generated, do not set)",
        json_schema_extra={"readOnly": True},
    )
    alias: Optional[str] = Field(default=None, description="Identifiable Alias")
    model: Optional[str] = Field(default=None, description="Embedding Model")
    chunk_size: Optional[int] = Field(default=0, description="Chunk Size")
    chunk_overlap: Optional[int] = Field(default=0, description="Chunk Overlap")
    distance_metric: Optional[DistanceMetrics] = Field(default=None, description="Distance Metric")
    index_type: Optional[IndexTypes] = Field(default=None, description="Vector Index")


<<<<<<< HEAD
=======
class VectorStoreRefreshRequest(BaseModel):
    """Request for refreshing vector store from OCI bucket"""

    vector_store_alias: str = Field(..., description="Alias of the existing vector store to refresh")
    bucket_name: str = Field(..., description="OCI bucket name containing documents")
    auth_profile: Optional[str] = Field(default="DEFAULT", description="OCI auth profile to use")
    rate_limit: Optional[int] = Field(default=0, description="Rate limit in requests per minute")


class VectorStoreRefreshStatus(BaseModel):
    """Status response for vector store refresh operation"""

    status: Literal["processing", "completed", "failed"] = Field(..., description="Current status")
    message: str = Field(..., description="Status message")
    processed_files: int = Field(default=0, description="Number of files processed")
    new_files: int = Field(default=0, description="Number of new files found")
    updated_files: int = Field(default=0, description="Number of updated files found")
    total_chunks: int = Field(default=0, description="Total number of chunks processed")
    total_chunks_in_store: int = Field(default=0, description="Total number of chunks in vector store after refresh")
    errors: Optional[list[str]] = Field(default=[], description="Any errors encountered")


class DatabaseSelectAIObjects(BaseModel):
    """Database SelectAI Objects"""

    owner: Optional[str] = Field(default=None, description="Object Owner", json_schema_extra={"readOnly": True})
    name: Optional[str] = Field(default=None, description="Object Name", json_schema_extra={"readOnly": True})
    enabled: bool = Field(default=False, description="SelectAI Enabled")


>>>>>>> 05903095
class DatabaseAuth(BaseModel):
    """Patch'able Database Configuration (sent to oracledb)"""

    user: Optional[str] = Field(default=None, description="Username")
    password: Optional[str] = Field(default=None, description="Password", json_schema_extra={"sensitive": True})
    dsn: Optional[str] = Field(default=None, description="Connect String")
    wallet_password: Optional[str] = Field(
        default=None, description="Wallet Password (for mTLS)", json_schema_extra={"sensitive": True}
    )
    wallet_location: Optional[str] = Field(default=None, description="Wallet Location (for mTLS)")
    config_dir: str = Field(default="tns_admin", description="Location of TNS_ADMIN directory")
    tcp_connect_timeout: int = Field(default=5, description="TCP Timeout in seconds")


class Database(DatabaseAuth):
    """Database Object"""

    name: str = Field(default="DEFAULT", description="Name of Database (Alias)")
    connected: bool = Field(default=False, description="Connection Established", json_schema_extra={"readOnly": True})
    vector_stores: Optional[list[DatabaseVectorStorage]] = Field(
        default=[], description="Vector Storage (read-only)", json_schema_extra={"readOnly": True}
    )
    # Do not expose the connection to the endpoint
    _connection: oracledb.Connection = PrivateAttr(default=None)

    @property
    def connection(self) -> Optional[oracledb.Connection]:
        """Connection String"""
        return self._connection

    def set_connection(self, connection: oracledb.Connection) -> None:
        """Connection String"""
        self._connection = connection


#####################################################
# Models
#####################################################
class LanguageModelParameters(BaseModel):
    """Language Model Parameters (also used by settings.py)"""

    max_input_tokens: Optional[int] = Field(default=None, description="The context window for Language Model.")
    frequency_penalty: Optional[float] = Field(description=help_text.help_dict["frequency_penalty"], default=0.00)
    max_tokens: Optional[int] = Field(description=help_text.help_dict["max_tokens"], default=4096)
    presence_penalty: Optional[float] = Field(description=help_text.help_dict["presence_penalty"], default=0.00)
    temperature: Optional[float] = Field(description=help_text.help_dict["temperature"], default=1.00)
    top_p: Optional[float] = Field(description=help_text.help_dict["top_p"], default=1.00)
    streaming: Optional[bool] = Field(description="Enable Streaming (set by client)", default=False)


class EmbeddingModelParameters(BaseModel):
    """Embedding Model Parameters (also used by settings.py)"""

    max_chunk_size: Optional[int] = Field(default=8192, description="Max Chunk Size for Embedding Models.")


class ModelAccess(BaseModel):
    """Patch'able Model Parameters"""

    enabled: Optional[bool] = Field(default=False, description="Model is available for use.")
    api_base: Optional[str] = Field(default=None, description="Model API Base URL.")
    api_key: Optional[str] = Field(default=None, description="Model API Key.", json_schema_extra={"sensitive": True})


class Model(ModelAccess, LanguageModelParameters, EmbeddingModelParameters):
    """Model Object"""

    id: str = Field(..., min_length=1, description="The model to use")
    object: Literal["model"] = Field(
        default="model",
        description='The object type, always `"model"`. (OpenAI Compatible Only)',
    )
    created: int = Field(
        default_factory=lambda: int(time.time()),
        description="The Unix timestamp (in seconds) when the model was created.",
    )
    owned_by: Literal["aioptimizer"] = Field(
        default="aioptimizer",
        description="OpenAI Compatible Only",
    )
    type: Literal["ll", "embed", "rerank"] = Field(..., description="Type of Model.")
    provider: str = Field(..., min_length=1, description="Model Provider.", examples=["openai", "anthropic", "ollama"])


#####################################################
# Oracle Cloud Infrastructure
#####################################################
class OracleResource(BaseModel):
    """For Oracle Resource OCIDs"""

    ocid: str = Field(..., pattern=r"^([0-9a-zA-Z-_]+[.:])([0-9a-zA-Z-_]*[.:]){3,}([0-9a-zA-Z-_]+)$")


class OracleCloudSettings(BaseModel):
    """Store Oracle Cloud Infrastructure Settings"""

    auth_profile: str = Field(default="DEFAULT", description="Config File Profile")
    namespace: Optional[str] = Field(
        default=None, description="Object Store Namespace", json_schema_extra={"readOnly": True}
    )
    user: Optional[str] = Field(
        default=None,
        description="Optional if using Auth Token",
        pattern=r"^([0-9a-zA-Z-_]+[.:])([0-9a-zA-Z-_]*[.:]){3,}([0-9a-zA-Z-_]+)$",
    )
    security_token_file: Optional[str] = Field(default=None, description="Security Key File for Auth Token")
    authentication: Literal["api_key", "instance_principal", "oke_workload_identity", "security_token"] = Field(
        default="api_key", description="Authentication Method."
    )
    genai_compartment_id: Optional[str] = Field(
        default=None,
        description="Optional Compartment OCID of OCI GenAI services",
        pattern=r"^([0-9a-zA-Z-_]+[.:])([0-9a-zA-Z-_]*[.:]){3,}([0-9a-zA-Z-_]+)$",
    )
    genai_region: Optional[str] = Field(default=None, description="Optional Region OCID of OCI GenAI services")

    model_config = ConfigDict(extra="allow")


#####################################################
# Prompt Engineering
#####################################################
class PromptText(BaseModel):
    """Patch'able Prompt Parameters"""

    prompt: str = Field(..., min_length=1, description="Prompt Text")


class Prompt(PromptText):
    """Prompt Object"""

    name: str = Field(
        default="Basic Example",
        description="Name of Prompt.",
        examples=["Basic Example", "vector_search Example", "Custom"],
    )
    category: Literal["sys", "ctx"] = Field(..., description="Category of Prompt.")


#####################################################
# Settings
#####################################################
class LargeLanguageSettings(LanguageModelParameters):
    """Store Large Language Settings"""

    model: Optional[str] = Field(default=None, description="Model Name")
    chat_history: bool = Field(default=True, description="Store Chat History")


class PromptSettings(BaseModel):
    """Store Prompt Settings"""

    ctx: str = Field(default="Basic Example", description="Context Prompt Name")
    sys: str = Field(default="Basic Example", description="System Prompt Name")


class VectorSearchSettings(DatabaseVectorStorage):
    """Store vector_search Settings incl VectorStorage"""

    enabled: bool = Field(default=False, description="vector_search Enabled")
    grading: bool = Field(default=True, description="Grade vector_search Results")
    search_type: Literal["Similarity", "Similarity Score Threshold", "Maximal Marginal Relevance"] = Field(
        default="Similarity", description="Search Type"
    )
    top_k: Optional[int] = Field(default=4, ge=1, le=10000, description="Top K")
    score_threshold: Optional[float] = Field(
        default=0.0, ge=0.0, le=1.0, description="Minimum Relevance Threshold (for Similarity Score Threshold)"
    )
    fetch_k: Optional[int] = Field(default=20, ge=1, le=10000, description="Fetch K (for Maximal Marginal Relevance)")
    lambda_mult: Optional[float] = Field(
        default=0.5, ge=0.0, le=1.0, description="Degree of Diversity (for Maximal Marginal Relevance)"
    )


class McpSettings(BaseModel):
    """Store MCP Settings"""

    enabled: bool = Field(default=True, description="MCP Tools Enabled")


class OciSettings(BaseModel):
    """OCI Settings"""

    auth_profile: Optional[str] = Field(default="DEFAULT", description="Oracle Cloud Settings Profile")


class DatabaseSettings(BaseModel):
    """Database Settings"""

    alias: str = Field(default="DEFAULT", description="Name of Database (Alias)")


class TestBedSettings(BaseModel):
    """TestBed Settings"""

    qa_ll_model: Optional[str] = Field(default=None, description="Q&A Language Model Name")
    qa_embed_model: Optional[str] = Field(default=None, description="Q&A Embed Model Name")
    judge_model: Optional[str] = Field(default=None, description="Judge Model Name")


class Settings(BaseModel):
    """Client Settings"""

    client: str = Field(
        ...,
        min_length=1,
        description="Unique Client Identifier",
    )
    ll_model: Optional[LargeLanguageSettings] = Field(
        default_factory=LargeLanguageSettings, description="Large Language Settings"
    )
    prompts: Optional[PromptSettings] = Field(
        default_factory=PromptSettings, description="Prompt Engineering Settings"
    )
    oci: Optional[OciSettings] = Field(default_factory=OciSettings, description="OCI Settings")
    database: Optional[DatabaseSettings] = Field(default_factory=DatabaseSettings, description="Database Settings")
    vector_search: Optional[VectorSearchSettings] = Field(
        default_factory=VectorSearchSettings, description="Vector Search Settings"
    )
    mcp: Optional[McpSettings] = Field(default_factory=McpSettings, description="MCP Settings")
    testbed: Optional[TestBedSettings] = Field(default_factory=TestBedSettings, description="TestBed Settings")


#####################################################
# Full Configuration
#####################################################
class Configuration(BaseModel):
    """Full Configuration (with client settings)"""

    client_settings: Settings
    database_configs: Optional[list[Database]] = None
    model_configs: Optional[list[Model]] = None
    oci_configs: Optional[list[OracleCloudSettings]] = None
    prompt_configs: Optional[list[Prompt]] = None

    def model_dump_public(self, incl_sensitive: bool = False, incl_readonly: bool = False) -> dict:
        """Remove marked fields for FastAPI Response"""
        return self.recursive_dump_excluding_marked(self, incl_sensitive, incl_readonly)

    @classmethod
    def recursive_dump_excluding_marked(cls, obj: Any, incl_sensitive: bool, incl_readonly: bool) -> Any:
        """Recursively include fields, including extras, and exclude marked ones"""
        if isinstance(obj, BaseModel):
            output = {}

            # Get declared fields
            for name, field in obj.__class__.model_fields.items():
                extras = field.json_schema_extra or {}
                is_readonly = extras.get("readOnly", False)
                is_sensitive = extras.get("sensitive", False)
                if (is_readonly and not incl_readonly) or (is_sensitive and not incl_sensitive):
                    continue
                value = getattr(obj, name)
                output[name] = cls.recursive_dump_excluding_marked(value, incl_sensitive, incl_readonly)

            # Handle extra fields
            if obj.__pydantic_extra__:
                for key, value in obj.__pydantic_extra__.items():
                    output[key] = cls.recursive_dump_excluding_marked(value, incl_sensitive, incl_readonly)

            return output

        if isinstance(obj, list):
            return [cls.recursive_dump_excluding_marked(item, incl_sensitive, incl_readonly) for item in obj]

        if isinstance(obj, dict):
            return {k: cls.recursive_dump_excluding_marked(v, incl_sensitive, incl_readonly) for k, v in obj.items()}

        return obj


#####################################################
# Completions
#####################################################
class ChatRequest(LanguageModelParameters):
    """
    Request Body (inherits LanguageModelParameters)
    Do not change as this has to remain OpenAI Compatible
    """

    model: Optional[str] = Field(default=None, description="The model to use for chat completions.")
    messages: list[ChatMessage] = Field(description="A list of messages comprising the conversation so far.")

    ### Example Request (will display in docs)
    model_config = ConfigDict(
        json_schema_extra={
            "examples": [
                {
                    "model": "openai/gpt-4o-mini",
                    "messages": [{"role": "user", "content": "Hello, how are you?"}],
                    "response_format": {"type": "text"},
                    "temperature": 1,
                    "max_tokens": 10000,
                    "top_p": 1,
                    "frequency_penalty": 0,
                    "presence_penalty": 0,
                }
            ]
        }
    )


#####################################################
# Testbed
#####################################################
class TestSets(BaseModel):
    """TestSets"""

    tid: str = Field(description="Test ID")
    name: str = Field(description="Name of TestSet")
    created: str = Field(description="Date TestSet Loaded")


class TestSetQA(BaseModel):
    """TestSet Q&A"""

    qa_data: list = Field(description="TestSet Q&A Data")


class Evaluation(BaseModel):
    """Evaluation"""

    eid: str = Field(description="Evaluation ID")
    evaluated: str = Field(description="Date of Evaluation")
    correctness: float = Field(description="Correctness")


class EvaluationReport(Evaluation):
    """Evaluation Report"""

    settings: Settings = Field(description="Settings for Evaluation")
    report: dict = Field(description="Full Report")
    correct_by_topic: dict = Field(description="Correctness by Topic")
    failures: dict = Field(description="Failures")
    html_report: str = Field(description="HTML Report")


#####################################################
# Types
#####################################################
ClientIdType = Settings.__annotations__["client"]
DatabaseNameType = Database.__annotations__["name"]
VectorStoreTableType = DatabaseVectorStorage.__annotations__["vector_store"]
ModelIdType = Model.__annotations__["id"]
ModelProviderType = Model.__annotations__["provider"]
ModelTypeType = Model.__annotations__["type"]
ModelEnabledType = ModelAccess.__annotations__["enabled"]
OCIProfileType = OracleCloudSettings.__annotations__["auth_profile"]
OCIResourceOCID = OracleResource.__annotations__["ocid"]
PromptNameType = Prompt.__annotations__["name"]
PromptCategoryType = Prompt.__annotations__["category"]
PromptPromptType = PromptText.__annotations__["prompt"]
TestSetsIdType = TestSets.__annotations__["tid"]
TestSetsNameType = TestSets.__annotations__["name"]
TestSetDateType = TestSets.__annotations__["created"]<|MERGE_RESOLUTION|>--- conflicted
+++ resolved
@@ -2,11 +2,7 @@
 Copyright (c) 2024, 2025, Oracle and/or its affiliates.
 Licensed under the Universal Permissive License v1.0 as shown at http://oss.oracle.com/licenses/upl.
 """
-<<<<<<< HEAD
-# spell-checker:ignore hnsw ocid aioptimizer explainsql genai mult ollama showsql
-=======
 # spell-checker:ignore hnsw ocid aioptimizer explainsql genai mult ollama selectai showsql rerank
->>>>>>> 05903095
 
 import time
 from typing import Optional, Literal, Any
@@ -22,92 +18,6 @@
 DistanceMetrics = Literal["COSINE", "EUCLIDEAN_DISTANCE", "DOT_PRODUCT"]
 IndexTypes = Literal["HNSW", "IVF"]
 
-<<<<<<< HEAD
-# Model Providers
-# spell-checker:disable
-ModelProviders = Literal[
-    "ai21",
-    "aiml",
-    "aiohttp_openai",
-    "anthropic",
-    "azure",
-    "azure_ai",
-    "base_llm",
-    "base.py",
-    "baseten",
-    "bedrock",
-    "bytez",
-    "cerebras",
-    "clarifai",
-    "cloudflare",
-    "codestral",
-    "cohere",
-    "cometapi",
-    "dashscope",
-    "databricks",
-    "datarobot",
-    "deepgram",
-    "deepinfra",
-    "deepseek",
-    "elevenlabs",
-    "empower",
-    "featherless_ai",
-    "fireworks_ai",
-    "friendliai",
-    "galadriel",
-    "gemini",
-    "github",
-    "github_copilot",
-    "gradient_ai",
-    "groq",
-    "hosted_vllm",
-    "huggingface",
-    "hyperbolic",
-    "infinity",
-    "jina_ai",
-    "lambda_ai",
-    "litellm_proxy",
-    "llamafile",
-    "lm_studio",
-    "meta_llama",
-    "mistral",
-    "moonshot",
-    "morph",
-    "nebius",
-    "nlp_cloud",
-    "novita",
-    "nscale",
-    "nvidia_nim",
-    "oci",
-    "ollama",
-    "ollama_chat",
-    "oobabooga",
-    "openai",
-    "openrouter",
-    "perplexity",
-    "petals",
-    "pg_vector",
-    "predibase",
-    "recraft",
-    "replicate",
-    "sagemaker",
-    "sambanova",
-    "snowflake",
-    "together_ai",
-    "topaz",
-    "triton",
-    "v0",
-    "vercel_ai_gateway,vertex_ai",
-    "vllm",
-    "voyage",
-    "watsonx",
-    "xai",
-    "xinference",
-]
-# spell-checker:enable
-
-=======
->>>>>>> 05903095
 
 #####################################################
 # Database
@@ -128,8 +38,6 @@
     index_type: Optional[IndexTypes] = Field(default=None, description="Vector Index")
 
 
-<<<<<<< HEAD
-=======
 class VectorStoreRefreshRequest(BaseModel):
     """Request for refreshing vector store from OCI bucket"""
 
@@ -160,7 +68,6 @@
     enabled: bool = Field(default=False, description="SelectAI Enabled")
 
 
->>>>>>> 05903095
 class DatabaseAuth(BaseModel):
     """Patch'able Database Configuration (sent to oracledb)"""
 
