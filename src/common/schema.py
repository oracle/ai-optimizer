--- conflicted
+++ resolved
@@ -19,18 +19,11 @@
 DistanceMetrics = Literal["COSINE", "EUCLIDEAN_DISTANCE", "DOT_PRODUCT"]
 IndexTypes = Literal["HNSW", "IVF"]
 
-<<<<<<< HEAD
-# ModelAPIs
-# https://python.langchain.com/api_reference/langchain/chat_models/langchain.chat_models.base.init_chat_model.html
-ModelProviders = Literal[
-    "openai",
-=======
 # Model Providers
 ModelProviders = Literal[
     "oci",
     "openai",
     "openai_compatible",
->>>>>>> 3fcc1efc
     "anthropic",
     "azure_openai",
     "azure_ai",
@@ -39,44 +32,14 @@
     "bedrock",
     "bedrock_converse",
     "cohere",
-<<<<<<< HEAD
-    "fireworks",
-    "together",
-=======
->>>>>>> 3fcc1efc
     "mistralai",
     "huggingface",
     "groq",
     "ollama",
     "google_anthropic_vertex",
     "deepseek",
-<<<<<<< HEAD
-    "ibm",
-    "nvidia",
     "xai",
     "perplexity",
-]
-
-
-EmbedAPI = Literal[
-    "OllamaEmbeddings",
-    "OCIGenAIEmbeddings",
-    "CompatOpenAIEmbeddings",
-    "OpenAIEmbeddings",
-    "CohereEmbeddings",
-    "HuggingFaceEndpointEmbeddings",
-]
-LlAPI = Literal[
-    "ChatOllama",
-    "ChatOCIGenAI",
-    "CompatOpenAI",
-    "Perplexity",
-    "OpenAI",
-    "Cohere",
-=======
-    "xai",
-    "perplexity",
->>>>>>> 3fcc1efc
 ]
 
 
@@ -226,14 +189,7 @@
         description="OpenAI Compatible Only",
     )
     type: Literal["ll", "embed", "re-rank"] = Field(..., description="Type of Model.")
-<<<<<<< HEAD
-    api: str = Field(
-        ..., min_length=1, description="API for Model.", examples=["ChatOllama", "OpenAI", "OpenAIEmbeddings"]
-    )
-    provider: str = Field(..., min_length=1, description="Model Provider", examples=["openai", "anthropic"])
-=======
     provider: str = Field(..., min_length=1, description="Model Provider.", examples=["openai", "anthropic", "ollama"])
->>>>>>> 3fcc1efc
     openai_compat: bool = Field(default=True, description="Is the API OpenAI compatible?")
 
     @model_validator(mode="after")
