"""
Copyright (c) 2024, 2025, Oracle and/or its affiliates.
Licensed under the Universal Permissive License v1.0 as shown at http://oss.oracle.com/licenses/upl.
"""

# spell-checker:ignore genai hnsw

from typing import Tuple, Dict
import math
import re
import uuid
import os
import csv

import oracledb
import requests


from common import logging_config

logger = logging_config.logging.getLogger("common.functions")


#############################################################################
# CLIENT
#############################################################################
def is_url_accessible(url: str) -> Tuple[bool, str]:
    """Check if the URL is accessible."""
    if not url:
        return False, "No URL Provided"
    logger.debug("Checking if %s is accessible", url)

    is_accessible = False
    err_msg = None

    try:
        response = requests.get(url, timeout=2)
        logger.info("Response for %s: %s", url, response.status_code)

        if response.status_code in {200, 403, 404, 421}:
            is_accessible = True
        else:
            err_msg = f"{url} is not accessible. (Status: {response.status_code})"
            logger.warning(err_msg)
    except requests.exceptions.RequestException as ex:
        err_msg = f"{url} is not accessible. ({type(ex).__name__})"
        logger.warning(err_msg)
        logger.exception(ex, exc_info=False)

    return is_accessible, err_msg


def get_vs_table(
    model: str,
    chunk_size: int,
    chunk_overlap: int,
    distance_metric: str,
    index_type: str = "HNSW",
    alias: str = None,
) -> Tuple[str, str]:
    """Return the concatenated VS Table name and comment"""
    store_table = None
    store_comment = None
    try:
        chunk_overlap_ceil = math.ceil(chunk_overlap)
        table_string = (
            f"{model}_{chunk_size}_{chunk_overlap_ceil}_{distance_metric}_{index_type}"
        )
        if alias:
            table_string = f"{alias}_{table_string}"
        store_table = re.sub(r"\W", "_", table_string.upper())
        store_comment = (
            f'{{"alias": "{alias}",'
            f'"model": "{model}",'
            f'"chunk_size": {chunk_size},'
            f'"chunk_overlap": {chunk_overlap_ceil},'
            f'"distance_metric": "{distance_metric}",'
            f'"index_type": "{index_type}"}}'
        )
        logger.debug("Vector Store Table: %s; Comment: %s", store_table, store_comment)
    except TypeError:
        logger.fatal("Not all required values provided to get Vector Store Table name.")
    return store_table, store_comment


<<<<<<< HEAD
def parse_vs_table(table_name: str) -> Dict[str, str]:
    """
    Parse structured vector table name format (inverse of get_vs_table).
    Format: [alias_]<embedding_model>_<chunk_size>_<overlap>_<distance_metric>_<index_type>
    """
    try:
        parts = table_name.split('_')

        if len(parts) < 5:
            return {
                "alias": None,
                "embedding_model": table_name,
                "chunk_size": "UNKNOWN",
                "overlap": "UNKNOWN",
                "distance_metric": "UNKNOWN",
                "index_type": "UNKNOWN",
                "parse_status": "insufficient_parts"
            }

        # Last 4 parts are always: chunk_size, overlap, distance_metric, index_type
        index_type = parts[-1]
        distance_metric = parts[-2]
        overlap = parts[-3]
        chunk_size = parts[-4]

        # Everything else is model (and possibly alias)
        model_parts = parts[:-4]

        if len(model_parts) == 1:
            alias = None
            embedding_model = model_parts[0]
        else:
            alias = model_parts[0]
            embedding_model = '_'.join(model_parts[1:])

        return {
            "alias": alias,
            "embedding_model": embedding_model,
            "chunk_size": chunk_size,
            "overlap": overlap,
            "distance_metric": distance_metric,
            "index_type": index_type,
            "parse_status": "success"
        }

    except Exception as ex:
        logger.warning("Failed to parse table name '%s': %s", table_name, ex)
        return {
            "alias": None,
            "embedding_model": table_name,
            "chunk_size": "UNKNOWN",
            "overlap": "UNKNOWN",
            "distance_metric": "UNKNOWN",
            "index_type": "UNKNOWN",
            "parse_status": f"parse_error: {str(ex)}"
        }
=======
def is_sql_accessible(db_conn: str, query: str) -> tuple[bool, str]:
    """Check if the DB connection and SQL is working one field."""

    ok = True
    return_msg = ""

    try:  # Establish a connection

        username = ""
        password = ""
        dsn = ""

        if db_conn and query:
            try:
                user_part, dsn = db_conn.split("@")
                username, password = user_part.split("/")
            except ValueError:
                return_msg = f"Wrong connection string {db_conn}"
                logger.error(return_msg)
                ok = False

            with oracledb.connect(
                user=username, password=password, dsn=dsn
            ) as connection:
                with connection.cursor() as cursor:

                    cursor.execute(query)
                    rows = cursor.fetchmany(3)
                    desc = cursor.description
                    if not rows:
                        return_msg = "SQL source return an empty table!"
                        logger.error(return_msg)
                        ok = False
                    if len(desc) != 1:
                        return_msg = (
                            f"SQL source returns {len(desc)} columns, expected 1."
                        )
                        logger.error(return_msg)
                        ok = False

                    if rows and len(desc) == 1:
                        col_type = desc[0].type

                        if col_type not in (
                            oracledb.DB_TYPE_VARCHAR,
                            oracledb.DB_TYPE_NVARCHAR,
                        ):
                            # to be implemented: oracledb.DB_TYPE_CLOB,oracledb.DB_TYPE_JSON
                            return_msg = f"SQL source returns column of type %{col_type}, expected VARCHAR."
                            logger.error(return_msg)
                            ok = False

        else:
            ok = False
            return_msg = ""

        return ok, return_msg

    except oracledb.Error as e:
        return_msg = f"SQL source connection error:{e}"
        logger.error(return_msg)
        return False, return_msg


def run_sql_query(db_conn: str, query: str, base_path: str) -> str:
    """Save the query result as a CSV file to be embedded"""
    try:  # Establish a connection
        username = ""
        password = ""
        dsn = ""
        batch_size = 100

        if not db_conn:
            return False
        try:
            user_part, dsn = db_conn.split("@")
            username, password = user_part.split("/")
        except ValueError:
            logger.error("Wrong connection string %s", db_conn)
            return False
        random_filename = str(uuid.uuid4())

        filename_with_extension = f"{random_filename}.csv"
        full_file_path = os.path.join(base_path, filename_with_extension)

        with oracledb.connect(user=username, password=password, dsn=dsn) as connection:

            with connection.cursor() as cursor:

                cursor.arraysize = batch_size
                cursor.execute(query)

                # Write header
                desc = cursor.description
                column_names = [d[0] for d in desc]

                with open(full_file_path, mode="w", newline="", encoding="utf-8") as f:
                    writer = csv.writer(f)
                    writer.writerow(column_names)

                    # Fetch and append in batches
                    while True:
                        rows = cursor.fetchmany(batch_size)
                        if not rows:
                            break
                        writer.writerows(rows)

        return full_file_path

    except oracledb.Error as e:
        logger.error("SQL source connection error: %s", e)
        return ""
>>>>>>> 05903095
<|MERGE_RESOLUTION|>--- conflicted
+++ resolved
@@ -83,7 +83,6 @@
     return store_table, store_comment
 
 
-<<<<<<< HEAD
 def parse_vs_table(table_name: str) -> Dict[str, str]:
     """
     Parse structured vector table name format (inverse of get_vs_table).
@@ -140,7 +139,7 @@
             "index_type": "UNKNOWN",
             "parse_status": f"parse_error: {str(ex)}"
         }
-=======
+
 def is_sql_accessible(db_conn: str, query: str) -> tuple[bool, str]:
     """Check if the DB connection and SQL is working one field."""
 
@@ -252,5 +251,4 @@
 
     except oracledb.Error as e:
         logger.error("SQL source connection error: %s", e)
-        return ""
->>>>>>> 05903095
+        return ""