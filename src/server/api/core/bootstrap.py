"""
Copyright (c) 2024, 2025, Oracle and/or its affiliates.
Licensed under the Universal Permissive License v1.0 as shown at http://oss.oracle.com/licenses/upl.
"""
# spell-checker:ignore genai

<<<<<<< HEAD
from server.bootstrap import databases, models, oci, prompts, settings, mcp
=======
from server.bootstrap import databases, models, oci, prompts, settings
import common.logging_config as logging_config

logger = logging_config.logging.getLogger("api.core.bootstrap")
>>>>>>> 0ecaec7d

DATABASE_OBJECTS = databases.main()
MODEL_OBJECTS = models.main()
OCI_OBJECTS = oci.main()
PROMPT_OBJECTS = prompts.main()
SETTINGS_OBJECTS = settings.main()
MCP_OBJECTS = mcp.main()<|MERGE_RESOLUTION|>--- conflicted
+++ resolved
@@ -3,15 +3,10 @@
 Licensed under the Universal Permissive License v1.0 as shown at http://oss.oracle.com/licenses/upl.
 """
 # spell-checker:ignore genai
-
-<<<<<<< HEAD
 from server.bootstrap import databases, models, oci, prompts, settings, mcp
-=======
-from server.bootstrap import databases, models, oci, prompts, settings
 import common.logging_config as logging_config
 
 logger = logging_config.logging.getLogger("api.core.bootstrap")
->>>>>>> 0ecaec7d
 
 DATABASE_OBJECTS = databases.main()
 MODEL_OBJECTS = models.main()
