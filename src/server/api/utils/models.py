"""
Copyright (c) 2024, 2025, Oracle and/or its affiliates.
Licensed under the Universal Permissive License v1.0 as shown at http://oss.oracle.com/licenses/upl.
"""
# spell-checker:ignore ollama pplx huggingface genai giskard litellm ocigenai rerank vllm

from typing import Optional, Union, Any
from urllib.parse import urlparse

import litellm

from langchain.embeddings import init_embeddings
from langchain_community.embeddings.oci_generative_ai import OCIGenAIEmbeddings
from langchain_core.embeddings.embeddings import Embeddings

import server.api.utils.oci as utils_oci
from server.bootstrap.bootstrap import MODEL_OBJECTS

from common.functions import is_url_accessible
from common import schema
from common import logging_config

logger = logging_config.logging.getLogger("api.utils.models")


#####################################################
# Exceptions
#####################################################
class URLUnreachableError(ValueError):
    """Raised when the submitted URL is unreachable."""


class InvalidModelError(ValueError):
    """Raised when the model data is invalid in some other way."""


class ExistsModelError(ValueError):
    """Raised when the model data already exist."""


class UnknownModelError(ValueError):
    """Raised when the model data doesn't exist."""


#####################################################
# CRUD Functions
#####################################################
def create(model: schema.Model, check_url: bool = True) -> schema.Model:
    """Create a new Model definition"""
    try:
        _ = get(model_id=model.id, model_provider=model.provider, model_type=model.type)
        raise ExistsModelError(f"Model: {model.provider}/{model.id} already exists.")
    except UnknownModelError:
        pass

    if check_url and model.api_base and not is_url_accessible(model.api_base)[0]:
        model.enabled = False

    MODEL_OBJECTS.append(model)
    (model_create,) = get(model_id=model.id, model_provider=model.provider, model_type=model.type)
    return model_create


def get(
    model_provider: Optional[schema.ModelProviderType] = None,
    model_id: Optional[schema.ModelIdType] = None,
    model_type: Optional[schema.ModelTypeType] = None,
    include_disabled: bool = True,
) -> Union[list[schema.Model], None]:
    """Used in direct call from list_models and agents.models"""
    logger.debug("%i models are defined", len(MODEL_OBJECTS))

    model_filtered = [
        model
        for model in MODEL_OBJECTS
        if (model_id is None or model.id == model_id)
        and (model_type is None or model.type == model_type)
        and (model_provider is None or model.provider == model_provider)
        and (include_disabled or model.enabled)
    ]
    logger.debug("%i models after filtering", len(model_filtered))

    if model_id and not model_filtered:
        raise UnknownModelError(f"{model_id} not found")

    return model_filtered


def update(payload: schema.Model) -> schema.Model:
    """Update an existing Model definition"""

    (model_update,) = get(model_provider=payload.provider, model_id=payload.id)
    if payload.enabled and model_update.api_base and not is_url_accessible(model_update.api_base)[0]:
        model_update.enabled = False
        raise URLUnreachableError("Model: Unable to update.  API URL is inaccessible.")

    for key, value in payload:
        if hasattr(model_update, key):
            setattr(model_update, key, value)
        else:
            raise InvalidModelError(f"Model: Invalid setting - {key}.")

    return model_update


def delete(model_provider: schema.ModelProviderType, model_id: schema.ModelIdType) -> None:
    """Remove model from model objects"""
    MODEL_OBJECTS[:] = [m for m in MODEL_OBJECTS if (m.id, m.provider) != (model_id, model_provider)]


#####################################################
# Utility Functions
#####################################################
def _process_model_entry(model: str, type_to_modes: dict, allowed_modes: set, provider: str) -> dict:
    """Process a single model entry and return model dictionary"""
    try:
        details = litellm.get_model_info(model)
        if details.get("mode") not in allowed_modes:
            return None

        provider_info = litellm.get_llm_provider(model)
        api_base = provider_info[3] if len(provider_info) > 3 and provider_info[3] else None
        if api_base is None and provider == "openai":
            api_base = "https://api.openai.com/v1"
        elif api_base is None and provider == "anthropic":
            api_base = "https://api.anthropic.com/v1/"

        model_entry = {k: v for k, v in details.items() if v is not None}
        if api_base:
            model_entry["api_base"] = api_base

        # Add type based on mode using type_to_modes mapping
        model_mode = details.get("mode")
        for type_name, modes in type_to_modes.items():
            if model_mode in modes:
                model_entry["type"] = type_name
                break

        return model_entry
    except Exception:  # pylint: disable=broad-exception-caught
        return {"key": model}


def get_supported(
    model_provider: schema.ModelProviderType = None, model_type: schema.ModelTypeType = None
) -> list[dict[str, Any]]:
    """Return a list of supported Providers and models from LiteLLM"""

    # Only return supported modes, can extend as required
    type_to_modes = {
        "ll": {"chat", "completion", "responses"},
        "embed": {"embedding"},
        "rerank": {"rerank"},
    }
    allowed_modes = type_to_modes.get(model_type, {"chat", "completion", "embedding", "responses", "rerank"})

    # Below providers do not maintain a model list with litellm
    skip_providers = {"ollama", "ollama_chat"}
    result = []

    for provider in sorted([p.value for p in litellm.provider_list]):
        if model_provider and provider != model_provider:
            continue

        models = []
        if provider not in skip_providers:
            for model in litellm.models_by_provider.get(provider, []):
                model_entry = _process_model_entry(model, type_to_modes, allowed_modes, provider)
                if model_entry is not None:
                    models.append(model_entry)

        result.append({"provider": provider, "models": models})

    return result


def create_genai(config: schema.OracleCloudSettings) -> list[schema.Model]:
    """Create and enable all GenAI models in the configured region"""
    region_models = utils_oci.get_genai_models(config, regional=True)
    if region_models:
        # Delete previously configured GenAI Models
        all_models = get()
        for model in all_models:
            if model.provider == "oci":
                delete(model_provider=model.provider, model_id=model.id)

    genai_models = []
    for model in region_models:
        model_dict = {}
        model_dict["provider"] = "oci"
        if "CHAT" in model["capabilities"]:
            model_dict["type"] = "ll"
            model_dict["max_input_tokens"] = 131072
        elif "TEXT_EMBEDDINGS" in model["capabilities"]:
            model_dict["type"] = "embed"
            model_dict["max_chunk_size"] = 8192
        else:
            continue

        model_dict["id"] = model["model_name"]
        model_dict["enabled"] = True
        model_dict["api_base"] = f"https://inference.generativeai.{config.genai_region}.oci.oraclecloud.com"
        # Create the Model
        try:
            new_model = schema.Model(**model_dict)
            genai_models.append(create(new_model, check_url=False))
        except ExistsModelError:
            logger.info("Model: %s already configured", new_model.id)

    return genai_models


def _get_full_config(model_config: dict, oci_config: schema.OracleCloudSettings = None) -> dict:
    logger.debug("Model Client: %s; OCI Config: %s", model_config, oci_config)
    model_provider, model_id = model_config["model"].split("/", 1)

    try:
        (defined_model,) = get(
            model_provider=model_provider,
            model_id=model_id,
            include_disabled=False,
        )
    except UnknownModelError as ex:
        raise ex

    # Merge configurations, skipping None values
    full_model_config = {**defined_model.model_dump(), **{k: v for k, v in model_config.items() if v is not None}}
    provider = full_model_config.pop("provider")

    return full_model_config, provider


def get_litellm_config(
    model_config: dict, oci_config: schema.OracleCloudSettings = None, giskard: bool = False
) -> dict:
    """Establish LiteLLM client"""
    full_model_config, provider = _get_full_config(model_config, oci_config)

    # Get supported parameters and initialize config
<<<<<<< HEAD
    supported_params = get_supported_openai_params(model=model_config["model"])
=======
    supported_params = litellm.get_supported_openai_params(model=model_config["model"])
>>>>>>> cd3e58ec

    litellm_config = {
        k: full_model_config[k]
        for k in supported_params
        if k in full_model_config and full_model_config[k] is not None
    }
    if "cohere" in model_config["model"]:
        # Ensure we use the OpenAI compatible endpoint
        parsed = urlparse(full_model_config.get("api_base"))
        scheme = parsed.scheme or "https"
        netloc = "api.cohere.ai"
        # Always force the path
        path = "/compatibility/v1"
        full_model_config["api_base"] = f"{scheme}://{netloc}{path}"
    if "xai" in model_config["model"]:
        litellm_config.pop("presence_penalty", None)
        litellm_config.pop("frequency_penalty", None)

    litellm_config.update(
        {"model": model_config["model"], "api_base": full_model_config.get("api_base"), "drop_params": True}
    )
    if "api_key" in full_model_config:
        litellm_config["api_key"] = full_model_config["api_key"]

    if provider == "oci":
        litellm_config.update(
            {
                "oci_user": oci_config.user,
                "oci_fingerprint": oci_config.fingerprint,
                "oci_tenancy": oci_config.tenancy,
                "oci_region": oci_config.genai_region,
                "oci_key_file": oci_config.key_file,
                "oci_compartment_id": oci_config.genai_compartment_id,
            }
        )

    if giskard:
        litellm_config.pop("model", None)
        litellm_config.pop("temperature", None)

    logger.debug("LiteLLM Config: %s", litellm_config)

    return litellm_config


def get_client_embed(model_config: dict, oci_config: schema.OracleCloudSettings) -> Embeddings:
    """Retrieve embedding model client"""
    full_model_config, provider = _get_full_config(model_config, oci_config)
    client = None

    if provider == "oci":
        client = OCIGenAIEmbeddings(
            model_id=full_model_config["id"],
            client=utils_oci.init_genai_client(oci_config),
            compartment_id=oci_config.genai_compartment_id,
        )
    else:
        if provider == "hosted_vllm":
            kwargs = {
                "provider": "openai",
                "model": full_model_config["id"],
                "base_url": full_model_config.get("api_base"),
                "check_embedding_ctx_length": False,  # To avoid Tiktoken pre-transform on not OpenAI provided server
            }
        else:
            kwargs = {
                "provider": provider,
                "model": full_model_config["id"],
                "base_url": full_model_config.get("api_base"),
            }

        if full_model_config.get("api_key"):  # only add if set
            kwargs["api_key"] = full_model_config["api_key"]
        client = init_embeddings(**kwargs)

    return client<|MERGE_RESOLUTION|>--- conflicted
+++ resolved
@@ -237,11 +237,7 @@
     full_model_config, provider = _get_full_config(model_config, oci_config)
 
     # Get supported parameters and initialize config
-<<<<<<< HEAD
-    supported_params = get_supported_openai_params(model=model_config["model"])
-=======
     supported_params = litellm.get_supported_openai_params(model=model_config["model"])
->>>>>>> cd3e58ec
 
     litellm_config = {
         k: full_model_config[k]
