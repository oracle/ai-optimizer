"""
Copyright (c) 2024, 2025, Oracle and/or its affiliates.
Licensed under the Universal Permissive License v1.0 as shown at http://oss.oracle.com/licenses/upl.
"""
# spell-checker:ignore clob nclob vectorstores oraclevs

from typing import Optional, Union
import json
import oracledb
from langchain_community.vectorstores import oraclevs as LangchainVS

import server.api.core.databases as core_databases
import server.api.core.settings as core_settings

from common.schema import (
    Database,
    DatabaseNameType,
    VectorStoreTableType,
    ClientIdType,
    DatabaseAuth,
    DatabaseVectorStorage,
)
from common import logging_config

logger = logging_config.logging.getLogger("api.utils.database")


#####################################################
# Exceptions
#####################################################
class DbException(Exception):
    """Custom Database Exceptions to be passed to HTTPException"""

    def __init__(self, status_code: int, detail: str):
        self.status_code = status_code
        self.detail = detail
        super().__init__(detail)


#####################################################
# Protected Functions
#####################################################
def _test(config: Database) -> None:
    """Test connection and re-establish if no longer open"""
    config.connected = False
    try:
        config.connection.ping()
        logger.info("%s database connection is active.", config.name)
        config.connected = True
    except oracledb.DatabaseError:
        logger.info("Refreshing %s database connection.", config.name)
        _ = connect(config)
    except ValueError as ex:
        raise DbException(status_code=400, detail=f"Database: {str(ex)}") from ex
    except PermissionError as ex:
        raise DbException(status_code=401, detail=f"Database: {str(ex)}") from ex
    except ConnectionError as ex:
        raise DbException(status_code=503, detail=f"Database: {str(ex)}") from ex
    except Exception as ex:
        raise DbException(status_code=500, detail=str(ex)) from ex


def _get_vs(conn: oracledb.Connection) -> DatabaseVectorStorage:
    """Retrieve Vector Storage Tables"""
    logger.info("Looking for Vector Storage Tables")
    vector_stores = []
    sql = """SELECT ut.table_name,
                    REPLACE(utc.comments, 'GENAI: ', '') AS comments
                FROM all_tab_comments utc, all_tables ut
                WHERE utc.table_name = ut.table_name
                AND utc.comments LIKE 'GENAI:%'"""
    results = execute_sql(conn, sql)
    for table_name, comments in results:
        comments_dict = json.loads(comments)
        vector_stores.append(DatabaseVectorStorage(vector_store=table_name, **comments_dict))
    logger.debug("Found Vector Stores: %s", vector_stores)

    return vector_stores


<<<<<<< HEAD
=======
def _selectai_enabled(conn: oracledb.Connection) -> bool:
    """Determine if SelectAI can be used"""
    logger.debug("Checking %s for SelectAI", conn)
    is_enabled = False
    sql = """
          SELECT COUNT(*)
            FROM ALL_TAB_PRIVS
           WHERE TYPE = 'PACKAGE'
             AND PRIVILEGE = 'EXECUTE'
             AND GRANTEE = USER
             AND TABLE_NAME IN ('DBMS_CLOUD_AI','DBMS_CLOUD_PIPELINE')
          """
    result = execute_sql(conn, sql)
    if result[0][0] == 2:
        is_enabled = True
    logger.debug("SelectAI enabled (results: %s): %s", result[0][0], is_enabled)

    return is_enabled


def _get_selectai_profiles(conn: oracledb.Connection) -> SelectAIProfileType:
    """Retrieve SelectAI Profiles"""
    logger.info("Looking for SelectAI Profiles")
    selectai_profiles = []
    sql = """
            SELECT  profile_name
            FROM USER_CLOUD_AI_PROFILES
          """
    results = execute_sql(conn, sql)
    if results:
        selectai_profiles = [row[0] for row in results]
    logger.debug("Found SelectAI Profiles: %s", selectai_profiles)

    return selectai_profiles


>>>>>>> 05903095
#####################################################
# Functions
#####################################################
def connect(config: Database) -> oracledb.Connection:
    """Establish a connection to an Oracle Database"""
    include_fields = set(DatabaseAuth.model_fields.keys())
    db_authn = config.model_dump(include=include_fields)
    if any(not db_authn[key] for key in ("user", "password", "dsn")):
        raise ValueError("missing connection details")

    logger.info("Connecting to Database: %s", config.dsn)
    # If a wallet password is provided but no wallet location is set
    # default the wallet location to the config directory
    if db_authn.get("wallet_password") and not db_authn.get("wallet_location"):
        db_authn["wallet_location"] = db_authn["config_dir"]

    # Attempt to Connect
    logger.debug("Database AuthN: %s", db_authn)
    try:
        logger.debug("Attempting Database Connection...")
        conn = oracledb.connect(**db_authn)
    except oracledb.DatabaseError as ex:
        error = ex.args[0] if ex.args else None
        code = getattr(error, "full_code", None)
        mapping = {
            "ORA-28009": PermissionError,
            "ORA-01017": PermissionError,
            "DPY-6005": ConnectionError,
            "DPY-4000": LookupError,
            "DPY-4026": LookupError,
        }
        if code in mapping:
            # Custom message for ORA-28009
            if code == "ORA-28009":
                username = db_authn.get("user", "unknown")
                raise mapping[code](f"Connecting as {username} is not permitted") from ex
            raise mapping[code](f"- {error.message}") from ex
        # If not recognized, re-raise untouched
        raise
    except OSError as ex:
        raise ConnectionError(f"Error connecting to database: {ex}") from ex

    logger.debug("Connected to Databases: %s", config.dsn)

    return conn


def disconnect(conn: oracledb.Connection) -> None:
    """Disconnect from an Oracle Database"""
    logger.debug("Disconnecting Databases Connection: %s", conn)
    return conn.close()


def execute_sql(conn: oracledb.Connection, run_sql: str, binds: dict = None) -> list:
    """Execute SQL against Oracle Database"""
    logger.debug("SQL: %s with binds %s", run_sql, binds)
    try:
        # Use context manager to ensure the cursor is closed properly
        with conn.cursor() as cursor:
            rows = None
            cursor.callproc("dbms_output.enable")
            status_var = cursor.var(int)
            text_var = cursor.var(str)
            cursor.execute(run_sql, binds)
            if cursor.description:  # Check if the query produces rows
                rows = cursor.fetchall()
                lob_columns = [
                    idx
                    for idx, fetch_info in enumerate(cursor.description)
                    if fetch_info.type_code in (oracledb.DB_TYPE_CLOB, oracledb.DB_TYPE_BLOB, oracledb.DB_TYPE_NCLOB)
                ]
                if lob_columns:
                    # Convert rows to list of dictionaries with LOB handling
                    rows = [
                        {
                            cursor.description[idx].name: (value.read() if idx in lob_columns else value)
                            for idx, value in enumerate(row)
                        }
                        for row in rows
                    ]
            else:
                cursor.callproc("dbms_output.get_line", (text_var, status_var))
                if status_var.getvalue() == 0:
                    logger.info("Returning DBMS_OUTPUT.")
                    rows = text_var.getvalue()
    except oracledb.DatabaseError as ex:
        if ex.args:
            error_obj = ex.args[0]
            if hasattr(error_obj, "code") and error_obj.code == 955:
                logger.info("Table exists")
            if hasattr(error_obj, "code") and error_obj.code == 942:
                logger.info("Table does not exist")
            else:
                logger.exception("Database error: %s", ex)
                logger.info("Failed SQL: %s", run_sql)
                raise
        else:
            logger.exception("Database error: %s", ex)
            raise
    except oracledb.InterfaceError as ex:
        logger.exception("Interface error: %s", ex)
        raise

    return rows


def drop_vs(conn: oracledb.Connection, vs: VectorStoreTableType) -> None:
    """Drop Vector Storage"""
    logger.info("Dropping Vector Store: %s", vs)
    LangchainVS.drop_table_purge(conn, vs)


def get_databases(
    db_name: Optional[DatabaseNameType] = None, validate: bool = False
) -> Union[list[Database], Database, None]:
    """Return list of Database Objects"""
    databases = core_databases.get_database(db_name)
    if validate:
        for db in databases:
            try:
                db_conn = connect(config=db)
            except (ValueError, PermissionError, ConnectionError, LookupError):
                continue
            db.vector_stores = _get_vs(db_conn)
            db.connected = True
            db.set_connection(db_conn)
    if db_name:
        return databases[0]

    return databases


def get_client_database(client: ClientIdType, validate: bool = False) -> Database:
    """Return a Database Object based on client settings"""
    client_settings = core_settings.get_client_settings(client)

    # Get database name from client settings, defaulting to "DEFAULT"
    db_name = "DEFAULT"
    if hasattr(client_settings, "vector_search") and client_settings.vector_search:
        db_name = getattr(client_settings.vector_search, "database", "DEFAULT")

    # Return Single the Database Object
    return get_databases(db_name=db_name, validate=validate)<|MERGE_RESOLUTION|>--- conflicted
+++ resolved
@@ -78,45 +78,6 @@
     return vector_stores
 
 
-<<<<<<< HEAD
-=======
-def _selectai_enabled(conn: oracledb.Connection) -> bool:
-    """Determine if SelectAI can be used"""
-    logger.debug("Checking %s for SelectAI", conn)
-    is_enabled = False
-    sql = """
-          SELECT COUNT(*)
-            FROM ALL_TAB_PRIVS
-           WHERE TYPE = 'PACKAGE'
-             AND PRIVILEGE = 'EXECUTE'
-             AND GRANTEE = USER
-             AND TABLE_NAME IN ('DBMS_CLOUD_AI','DBMS_CLOUD_PIPELINE')
-          """
-    result = execute_sql(conn, sql)
-    if result[0][0] == 2:
-        is_enabled = True
-    logger.debug("SelectAI enabled (results: %s): %s", result[0][0], is_enabled)
-
-    return is_enabled
-
-
-def _get_selectai_profiles(conn: oracledb.Connection) -> SelectAIProfileType:
-    """Retrieve SelectAI Profiles"""
-    logger.info("Looking for SelectAI Profiles")
-    selectai_profiles = []
-    sql = """
-            SELECT  profile_name
-            FROM USER_CLOUD_AI_PROFILES
-          """
-    results = execute_sql(conn, sql)
-    if results:
-        selectai_profiles = [row[0] for row in results]
-    logger.debug("Found SelectAI Profiles: %s", selectai_profiles)
-
-    return selectai_profiles
-
-
->>>>>>> 05903095
 #####################################################
 # Functions
 #####################################################
