"""
Copyright (c) 2024, 2025, Oracle and/or its affiliates.
Licensed under the Universal Permissive License v1.0 as shown at http://oss.oracle.com/licenses/upl.
"""

import json
from typing import Union

from fastapi import APIRouter, HTTPException, Query, Depends, UploadFile
from fastapi.responses import JSONResponse

import server.api.core.settings as core_settings

import common.schema as schema
import common.logging_config as logging_config

logger = logging_config.logging.getLogger("endpoints.v1.settings")

auth = APIRouter()


def _incl_sensitive_param(incl_sensitive: bool = Query(False, include_in_schema=False)):
    return incl_sensitive


def _incl_readonly_param(incl_readonly: bool = Query(False, include_in_schema=False)):
    return incl_readonly


@auth.get(
    "",
    description="Get client settings and configuration",
    response_model=Union[schema.Configuration, schema.Settings],
)
async def settings_get(
    client: schema.ClientIdType,
    full_config: bool = False,
    incl_sensitive: bool = Depends(_incl_sensitive_param),
    incl_readonly: bool = Depends(_incl_readonly_param),
) -> Union[schema.Configuration, schema.Settings, JSONResponse]:
    """Get settings for a specific client by name"""
    try:
        client_settings = core_settings.get_client_settings(client)
    except ValueError as ex:
        raise HTTPException(status_code=404, detail=str(ex)) from ex

    if not full_config:
        return client_settings

    config = core_settings.get_server_config()
    response = schema.Configuration(
        client_settings=client_settings,
        database_configs=config.get("database_configs"),
        model_configs=config.get("model_configs"),
        oci_configs=config.get("oci_configs"),
        prompt_configs=config.get("prompt_configs"),
        mcp_configs=config.get("mcp_configs", None)
    )
    if incl_sensitive or incl_readonly:
        return JSONResponse(content=response.model_dump_public(incl_sensitive=incl_sensitive, incl_readonly=incl_readonly))
    return response


@auth.patch(
    "",
    description="Update client settings",
)
async def settings_update(
    payload: schema.Settings,
    client: schema.ClientIdType,
) -> schema.Settings:
    """Update a single client settings"""
    logger.debug("Received %s Client Payload: %s", client, payload)

    try:
        return core_settings.update_client_settings(payload, client)
    except ValueError as ex:
        raise HTTPException(status_code=404, detail=f"Settings: {str(ex)}.") from ex


@auth.post(
    "",
    description="Create new client settings",
    response_model=schema.Settings,
)
async def settings_create(
    client: schema.ClientIdType,
) -> schema.Settings:
    """Create a new client, initialise client settings"""
    logger.debug("Received %s Client create request.", client)

    try:
        new_client = core_settings.create_client_settings(client)
    except ValueError as ex:
        raise HTTPException(status_code=409, detail=f"Settings: {str(ex)}.") from ex

    return new_client


@auth.post(
    "/load/file",
    description="Load configuration from file",
)
async def load_settings_from_file(
    client: schema.ClientIdType,
    file: UploadFile,
) -> JSONResponse:
    """Load settings for a specific client from uploaded JSON file.
    If `client` param is provided, update that client only.
    Otherwise, update "default" and "server" clients.
    """
    logger.debug("Received %s Client File: %s", client, file)
    try:
        core_settings.create_client_settings(client)
    except ValueError:  # Client already exists
        pass

    try:
        if not file.filename or not file.filename.endswith(".json"):
            raise HTTPException(status_code=400, detail="Settings: Only JSON files are supported.")
        contents = await file.read()
        config_data = json.loads(contents)
<<<<<<< HEAD
        settings.load_config_from_json_data(config_data, client)
        return JSONResponse(content={"message": "Configuration loaded successfully."})
=======
        core_settings.load_config_from_json_data(config_data, client)
        return {"message": "Configuration loaded successfully."}
>>>>>>> 0ecaec7d
    except json.JSONDecodeError as ex:
        raise HTTPException(status_code=400, detail="Settings: Invalid JSON file.") from ex
    except KeyError as ex:
        raise HTTPException(status_code=400, detail=f"Settings: {str(ex)}.") from ex
    except Exception as ex:
        raise HTTPException(status_code=500, detail=f"Settings: {str(ex)}.") from ex


@auth.post(
    "/load/json",
    description="Load configuration from file",
)
async def load_settings_from_json(
    client: schema.ClientIdType,
    payload: schema.Configuration,
) -> JSONResponse:
    """Load settings for a specific client from uploaded JSON payload.
    If `client` param is provided, update that client only.
    Otherwise, update "default" and "server" clients.
    """
    logger.debug("Received %s Client Payload: %s", client, payload)
    try:
        core_settings.create_client_settings(client)
    except ValueError:  # Client already exists
        pass

    try:
<<<<<<< HEAD
        settings.load_config_from_json_data(payload.model_dump(), client)
        return JSONResponse(content={"message": "Configuration loaded successfully."})
=======
        core_settings.load_config_from_json_data(payload.model_dump(), client)
        return {"message": "Configuration loaded successfully."}
>>>>>>> 0ecaec7d
    except json.JSONDecodeError as ex:
        raise HTTPException(status_code=400, detail="Settings: Invalid JSON file.") from ex
    except KeyError as ex:
        raise HTTPException(status_code=400, detail=f"Settings: {str(ex)}.") from ex
    except Exception as ex:
        raise HTTPException(status_code=500, detail=f"Settings: {str(ex)}.") from ex<|MERGE_RESOLUTION|>--- conflicted
+++ resolved
@@ -54,10 +54,12 @@
         model_configs=config.get("model_configs"),
         oci_configs=config.get("oci_configs"),
         prompt_configs=config.get("prompt_configs"),
-        mcp_configs=config.get("mcp_configs", None)
+        mcp_configs=config.get("mcp_configs", None),
     )
     if incl_sensitive or incl_readonly:
-        return JSONResponse(content=response.model_dump_public(incl_sensitive=incl_sensitive, incl_readonly=incl_readonly))
+        return JSONResponse(
+            content=response.model_dump_public(incl_sensitive=incl_sensitive, incl_readonly=incl_readonly)
+        )
     return response
 
 
@@ -120,13 +122,8 @@
             raise HTTPException(status_code=400, detail="Settings: Only JSON files are supported.")
         contents = await file.read()
         config_data = json.loads(contents)
-<<<<<<< HEAD
-        settings.load_config_from_json_data(config_data, client)
+        core_settings.load_config_from_json_data(config_data, client)
         return JSONResponse(content={"message": "Configuration loaded successfully."})
-=======
-        core_settings.load_config_from_json_data(config_data, client)
-        return {"message": "Configuration loaded successfully."}
->>>>>>> 0ecaec7d
     except json.JSONDecodeError as ex:
         raise HTTPException(status_code=400, detail="Settings: Invalid JSON file.") from ex
     except KeyError as ex:
@@ -154,13 +151,8 @@
         pass
 
     try:
-<<<<<<< HEAD
-        settings.load_config_from_json_data(payload.model_dump(), client)
+        core_settings.load_config_from_json_data(payload.model_dump(), client)
         return JSONResponse(content={"message": "Configuration loaded successfully."})
-=======
-        core_settings.load_config_from_json_data(payload.model_dump(), client)
-        return {"message": "Configuration loaded successfully."}
->>>>>>> 0ecaec7d
     except json.JSONDecodeError as ex:
         raise HTTPException(status_code=400, detail="Settings: Invalid JSON file.") from ex
     except KeyError as ex:
