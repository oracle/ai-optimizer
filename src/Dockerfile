--- conflicted
+++ resolved
@@ -16,17 +16,10 @@
 
 COPY --chown=$RUNUSER:$RUNUSER src /opt/package/src
 COPY pyproject.toml /opt/package/pyproject.toml
-<<<<<<< HEAD
-# Use the virtual environment for pip installations
-RUN /opt/.venv/bin/pip install --upgrade pip wheel setuptools uv && \
-    /opt/.venv/bin/uv pip install torch==2.8.0+cpu -f https://download.pytorch.org/whl/cpu/torch && \
-    /opt/.venv/bin/uv pip install --no-cache-dir "/opt/package[all]" --prerelease=allow
-=======
 
 RUN ${VIRTUAL_ENV}/bin/pip install --upgrade pip wheel setuptools uv && \
     ${VIRTUAL_ENV}/bin/uv pip install torch==2.8.0+cpu -f https://download.pytorch.org/whl/cpu/torch && \
     ${VIRTUAL_ENV}/bin/uv pip install "/opt/package[all]"
->>>>>>> e2e12de5
 
 ##################################################
 # Application
