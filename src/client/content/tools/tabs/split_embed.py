"""
Copyright (c) 2024, 2025, Oracle and/or its affiliates.
Licensed under the Universal Permissive License v1.0 as shown at http://oss.oracle.com/licenses/upl.

This script initializes is used for the splitting and chunking process using Streamlit (`st`).
"""
# spell-checker:ignore selectbox hnsw ivf ocids iterrows

import math
import re

import pandas as pd

import streamlit as st
from streamlit import session_state as state

from client.utils import api_call, st_common

from client.content.config.tabs.databases import get_databases
from client.content.config.tabs.models import get_models
from client.content.config.tabs.oci import get_oci

from common.schema import DistanceMetrics, IndexTypes, DatabaseVectorStorage
from common import logging_config, help_text, functions

logger = logging_config.logging.getLogger("client.tools.tabs.split_embed")


#####################################################
# Functions
#####################################################
@st.cache_data(show_spinner="Retrieving OCI Compartments")
def get_compartments() -> dict:
    """Get OCI Compartments; function for Streamlit caching"""
    response = api_call.get(endpoint=f"v1/oci/compartments/{state.client_settings['oci']['auth_profile']}")
    return response


def get_buckets(compartment: str) -> list:
    """Get OCI Buckets in selected compartment; function for Streamlit caching"""
    try:
        response = api_call.get(
            endpoint=f"v1/oci/buckets/{compartment}/{state.client_settings['oci']['auth_profile']}"
        )
    except api_call.ApiError:
        response = ["No Access to Buckets in this Compartment"]
    return response


def get_bucket_objects(bucket: str) -> list:
    """Get OCI Buckets in selected compartment; function for Streamlit caching"""
    response = api_call.get(endpoint=f"v1/oci/objects/{bucket}/{state.client_settings['oci']['auth_profile']}")
    return response


@st.cache_resource
def files_data_frame(objects, process=False):
    """Produce a data frame of files"""
    files = pd.DataFrame({"File": [], "Process": []})
    if len(objects) >= 1:
        files = pd.DataFrame(
            {"File": [objects[0]], "Process": [process]},
        )
        for file in objects[1:]:
            new_record = pd.DataFrame([{"File": file, "Process": process}])
            files = pd.concat([files, new_record], ignore_index=True)
    return files


def files_data_editor(files, key):
    """Edit data frame"""
    return st.data_editor(
        files,
        key=key,
        width="stretch",
        column_config={
            "to process": st.column_config.CheckboxColumn(
                "in",
                help="Select files **to include** into loading process",
                default=False,
            )
        },
        disabled=["File"],
        hide_index=True,
    )


def update_chunk_overlap_slider() -> None:
    """Keep text and slider input aligned"""
    state.selected_chunk_overlap_slider = state.selected_chunk_overlap_input


def update_chunk_overlap_input() -> None:
    """Keep text and slider input aligned"""
    state.selected_chunk_overlap_input = state.selected_chunk_overlap_slider


def update_chunk_size_slider() -> None:
    """Keep text and slider input aligned"""
    state.selected_chunk_size_slider = state.selected_chunk_size_input


def update_chunk_size_input() -> None:
    """Keep text and slider input aligned"""
    state.selected_chunk_size_input = state.selected_chunk_size_slider


#############################################################################
# Helper Functions
#############################################################################
def _render_embedding_configuration(embed_models_enabled: dict, embed_request: DatabaseVectorStorage) -> None:
    """Render the embedding configuration section"""
    st.header("Embedding Configuration", divider="red")
    embed_request.model = st.selectbox(
        "Embedding models available: ",
        options=list(embed_models_enabled.keys()),
        index=0,
        key="selected_embed_model",
    )
    embed_url = embed_models_enabled[embed_request.model]["api_base"]
    st.write(f"Embedding Server: {embed_url}")
    is_embed_accessible, embed_err_msg = functions.is_url_accessible(embed_url)
    if not is_embed_accessible:
        st.warning(embed_err_msg, icon="⚠️")
        if st.button("Retry"):
            st.rerun()
        st.stop()

    chunk_size_max = embed_models_enabled[embed_request.model]["max_chunk_size"]
    col1_1, col1_2 = st.columns([0.8, 0.2])
    with col1_1:
        st.slider(
            "Chunk Size (tokens):",
            min_value=0,
            max_value=chunk_size_max,
            value=chunk_size_max,
            key="selected_chunk_size_slider",
            on_change=update_chunk_size_input,
            help=help_text.help_dict["chunk_size"],
        )
        st.slider(
            "Chunk Overlap (% of Chunk Size)",
            min_value=0,
            max_value=100,
            value=20,
            step=5,
            key="selected_chunk_overlap_slider",
            on_change=update_chunk_overlap_input,
            format="%d%%",
            help=help_text.help_dict["chunk_overlap"],
        )

    with col1_2:
        embed_request.chunk_size = st.number_input(
            "Chunk Size (tokens):",
            label_visibility="hidden",
            min_value=0,
            max_value=chunk_size_max,
            value=chunk_size_max,
            key="selected_chunk_size_input",
            on_change=update_chunk_size_slider,
        )
        chunk_overlap_pct = st.number_input(
            "Chunk Overlap (% of Chunk Size):",
            label_visibility="hidden",
            min_value=0,
            max_value=100,
            value=20,
            step=5,
            key="selected_chunk_overlap_input",
            on_change=update_chunk_overlap_slider,
        )
        embed_request.chunk_overlap = math.ceil((chunk_overlap_pct / 100) * embed_request.chunk_size)

    col2_1, col2_2 = st.columns([0.5, 0.5])
    embed_request.distance_metric = col2_1.selectbox(
        "Distance Metric:",
        list(DistanceMetrics.__args__),
        key="selected_distance_metric",
        help=help_text.help_dict["distance_metric"],
    )
    embed_request.index_type = col2_2.selectbox(
        "Index Type:", list(IndexTypes.__args__), key="selected_index_type", help=help_text.help_dict["index_type"]
    )


def _render_file_source_section(file_sources: list, oci_setup: dict) -> tuple:
    """Render file source selection and return processing data"""
    st.header("Load Knowledge Base", divider="red")
    file_source = st.radio("Knowledge Base Source:", file_sources, key="radio_file_source", horizontal=True)
    button_help = None
    populate_button_disabled = True
    web_url = None
    src_bucket = None
    src_files_selected = None
    db_connection = None
    sql_query = None

    ######################################
    # SQL Source
    ######################################
    if file_source == "SQL":
        button_help = """
            This button is disabled if there the SQL was unable to be validated.  Please check the SQL.
        """
        st.subheader("SQL query", divider=False)
        db_connection = st.text_input("DB Connection:", key="db_connection_url")
        sql_query = st.text_input("SQL:", key="sql_query")

<<<<<<< HEAD
        populate_button_disabled, msg = functions.is_sql_accessible(db_connection, sql_query)
        if not populate_button_disabled and msg != "":
=======
        populate_button_disabled,msg = functions.is_sql_accessible(db_connection, sql_query)
        populate_button_disabled = not populate_button_disabled
        if populate_button_disabled and msg != "":
>>>>>>> e4e6ed5f
            st.error(f"Error: {msg}")

    ######################################
    # Local Source
    ######################################
    if file_source == "Local":
        button_help = "This button is disabled if no local files have been provided."
        st.subheader("Local Files", divider=False)
        embed_files = st.file_uploader(
            "Choose a file:",
            key="local_file_uploader",
            help="Large or many files?  Consider OCI Object Storage or invoking the API directly.",
            accept_multiple_files=True,
        )
        populate_button_disabled = len(embed_files) == 0

    elif file_source == "Web":
        button_help = "This button is disabled if there the URL was unable to be validated.  Please check the URL."
        st.subheader("Web Pages", divider=False)
        web_url = st.text_input("URL:", key="selected_web_url")
        is_web_accessible, _ = functions.is_url_accessible(web_url)
        populate_button_disabled = not (web_url and is_web_accessible)

    elif file_source == "OCI":
        button_help = """This button is disabled if there are no documents from the source bucket split with
            the current split and embed options.  Please Split and Embed to enable Vector Storage."""
        st.text(f"OCI namespace: {oci_setup['namespace']}")
        oci_compartments = get_compartments()
        src_bucket_list = []
        col2_1, col2_2 = st.columns([0.5, 0.5])
        with col2_1:
            bucket_compartment = st.selectbox(
                "Bucket compartment:",
                list(oci_compartments.keys()),
                index=None,
                placeholder="Select bucket compartment...",
            )
            if bucket_compartment:
                src_bucket_list = get_buckets(oci_compartments[bucket_compartment])
        with col2_2:
            src_bucket = st.selectbox(
                "Source bucket:",
                src_bucket_list,
                index=None,
                placeholder="Select source bucket...",
                disabled=not bucket_compartment,
            )
        if src_bucket:
            src_objects = get_bucket_objects(src_bucket)
            src_files = files_data_frame(src_objects)
        else:
            src_files = pd.DataFrame({"File": [], "Process": []})

        src_files_selected = files_data_editor(src_files, "source")
        populate_button_disabled = src_files_selected["Process"].sum() == 0

    return (
        file_source,
        populate_button_disabled,
        button_help,
        web_url,
        src_bucket,
        src_files_selected,
        db_connection,
        sql_query,
    )


def _render_vector_store_section(embed_request: DatabaseVectorStorage) -> tuple:
    """Render vector store configuration section and return validation status and rate limit"""
    st.header("Populate Vector Store", divider="red")
    database_lookup = st_common.state_configs_lookup("database_configs", "name")
    existing_vs = database_lookup.get(state.client_settings.get("database", {}).get("alias"), {}).get(
        "vector_stores", []
    )

    embed_alias_size, _ = st.columns([0.5, 0.5])
    embed_alias_invalid = False
    embed_request.vector_store = None
    embed_request.alias = embed_alias_size.text_input(
        "Vector Store Alias:",
        max_chars=20,
        help=help_text.help_dict["embed_alias"],
        key="selected_embed_alias",
        placeholder="Press Enter to set.",
    )
    pattern = r"^[A-Za-z][A-Za-z0-9_]*$"
    if embed_request.alias and not re.match(pattern, embed_request.alias):
        st.error(
            "Invalid Alias! It must start with a letter and only contain alphanumeric characters and underscores."
        )
        embed_alias_invalid = True

    if not embed_alias_invalid:
        embed_request.vector_store, _ = functions.get_vs_table(
            **embed_request.model_dump(exclude={"database", "vector_store"})
        )
    vs_msg = f"{embed_request.vector_store}, will be created."
    if any(d.get("vector_store") == embed_request.vector_store for d in existing_vs):
        vs_msg = f"{embed_request.vector_store} exists, new chunks will be added."
    st.markdown(f"##### **Vector Store:** `{embed_request.vector_store}`")
    st.caption(f"{vs_msg}")

    # Always render rate limit input to ensure session state is initialized
    rate_size, _ = st.columns([0.28, 0.72])
    rate_limit = rate_size.number_input(
        "Rate Limit (RPM):",
        value=None,
        help="Leave blank for no rate-limiting - Requests Per Minute",
        max_value=60,
        key="selected_rate_limit",
    )

    return embed_alias_invalid, rate_limit


def _handle_vector_store_population(
    embed_request: DatabaseVectorStorage,
    file_source: str,
    populate_button_disabled: bool,
    button_help: str,
    web_url: str,
    src_bucket: str,
    src_files_selected,
    rate_limit: int,
    db_connection: str,
    sql_query: str,
) -> None:
    """Handle vector store population button and processing"""
    if not populate_button_disabled and embed_request.vector_store:
        if "button_populate" in state and state.button_populate is True:
            state.running = True
        else:
            state.running = False
    else:
        state.running = True
    if not embed_request.alias:
        st.info("Please provide a Vector Store Alias.")
    elif st.button(
        "Populate Vector Store",
        type="primary",
        key="button_populate",
        disabled=state.running,
        help=button_help,
    ):
        try:
            with st.spinner("Populating Vector Store... please be patient.", show_time=True):
                endpoint = None
                api_payload = []
                if file_source == "Local":
                    endpoint = "v1/embed/local/store"
                    files = st_common.local_file_payload(state.local_file_uploader)
                    api_payload = {"files": files}

                if file_source == "Web":
                    endpoint = "v1/embed/web/store"
                    api_payload = {"json": [web_url]}

                if file_source == "SQL":
                    endpoint = "v1/embed/sql/store"
                    api_payload = {"json": [db_connection, sql_query]}

                if file_source == "OCI":
                    endpoint = f"v1/oci/objects/download/{src_bucket}/{state.client_settings['oci']['auth_profile']}"
                    process_list = src_files_selected[src_files_selected["Process"]].reset_index(drop=True)
                    api_payload = {"json": process_list["File"].tolist()}

                response = api_call.post(endpoint=endpoint, payload=api_payload)

                embed_params = {
                    "client": state.client_settings["client"],
                    "rate_limit": rate_limit,
                }
                response = api_call.post(
                    endpoint="v1/embed",
                    params=embed_params,
                    payload={"json": embed_request.model_dump()},
                    timeout=7200,
                )
            st.success(f"Vector Store Populated: {response['message']}", icon="✅")
            get_databases(force=True)
        except api_call.ApiError as ex:
            st.error(ex, icon="🚨")


#############################################################################
# MAIN
#############################################################################
def display_split_embed() -> None:
    """Streamlit GUI"""
    try:
        get_models()
        get_databases()
        get_oci()
    except api_call.ApiError:
        st.stop()

    db_avail = st_common.is_db_configured()
    if not db_avail:
        logger.debug("Embedding Disabled (Database not configured)")
        st.error("Database is not configured. Disabling Embedding.", icon="🛑")

    embed_models_enabled = st_common.enabled_models_lookup("embed")
    if not embed_models_enabled:
        logger.debug("Embedding Disabled (no Embedding Models)")
        st.error("No embedding models are configured and/or enabled. Disabling Embedding.", icon="🛑")

    if not db_avail or not embed_models_enabled:
        st.stop()

    file_sources = ["OCI", "Local", "Web", "SQL"]
    oci_lookup = st_common.state_configs_lookup("oci_configs", "auth_profile")
    oci_setup = oci_lookup.get(state.client_settings["oci"].get("auth_profile"))
    if not oci_setup or oci_setup.get("namespace") is None or oci_setup.get("tenancy") is None:
        st.warning("OCI is not fully configured, some functionality is disabled", icon="⚠️")
        file_sources.remove("OCI")

    embed_request = DatabaseVectorStorage()

    _render_embedding_configuration(embed_models_enabled, embed_request)

    (
        file_source,
        populate_button_disabled,
        button_help,
        web_url,
        src_bucket,
        src_files_selected,
        db_connection,
        sql_query,
    ) = _render_file_source_section(file_sources, oci_setup)

    embed_alias_invalid, rate_limit = _render_vector_store_section(embed_request)

    if not embed_alias_invalid:
        _handle_vector_store_population(
            embed_request,
            file_source,
            populate_button_disabled,
            button_help,
            web_url,
            src_bucket,
            src_files_selected,
            rate_limit,
            db_connection,
            sql_query,
        )


if __name__ == "__main__":
    display_split_embed()<|MERGE_RESOLUTION|>--- conflicted
+++ resolved
@@ -207,14 +207,8 @@
         db_connection = st.text_input("DB Connection:", key="db_connection_url")
         sql_query = st.text_input("SQL:", key="sql_query")
 
-<<<<<<< HEAD
         populate_button_disabled, msg = functions.is_sql_accessible(db_connection, sql_query)
-        if not populate_button_disabled and msg != "":
-=======
-        populate_button_disabled,msg = functions.is_sql_accessible(db_connection, sql_query)
-        populate_button_disabled = not populate_button_disabled
-        if populate_button_disabled and msg != "":
->>>>>>> e4e6ed5f
+        if not populate_button_disabled or msg != "":
             st.error(f"Error: {msg}")
 
     ######################################
