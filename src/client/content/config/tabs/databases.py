--- conflicted
+++ resolved
@@ -5,11 +5,7 @@
 This script initializes a web interface for database configuration using Streamlit (`st`).
 It includes a form to input and test database connection settings.
 """
-<<<<<<< HEAD
-# spell-checker:ignore streamlit, selectbox
-=======
 # spell-checker:ignore selectai selectbox
->>>>>>> 05903095
 
 import json
 import pandas as pd
@@ -212,12 +208,7 @@
 def display_databases() -> None:
     """Streamlit GUI"""
     st.header("Database", divider="red")
-<<<<<<< HEAD
     st.write("Configure the database used for Vector Storage.")
-=======
-    st.write("Configure the database used for Vector Storage and SelectAI.")
-
->>>>>>> 05903095
     try:
         get_databases()
     except api_call.ApiError:
@@ -241,47 +232,8 @@
 
     # Only show additional sections if database is connected
     if connected:
-<<<<<<< HEAD
-        # Vector Stores
-        #############################################
-        st.subheader("Database Vector Storage", divider="red")
-        st.write("Existing Vector Storage Tables in Database.")
-        with st.container(border=True):
-            if database_lookup[selected_database_alias]["vector_stores"]:
-                vs_col_format = st.columns([2, 5, 10, 3, 3, 5, 3])
-                headers = ["\u200b", "Alias", "Model", "Chunk", "Overlap", "Dist. Metric", "Index"]
-
-                # Header row
-                for col, header in zip(vs_col_format, headers):
-                    col.markdown(f"**<u>{header}</u>**", unsafe_allow_html=True)
-
-                # Vector store rows
-                for vs in database_lookup[selected_database_alias]["vector_stores"]:
-                    vector_store = vs["vector_store"].lower()
-                    fields = ["alias", "model", "chunk_size", "chunk_overlap", "distance_metric", "index_type"]
-                    # Delete Button in Column1
-                    vs_col_format[0].button(
-                        "",
-                        icon="🗑️",
-                        key=f"vector_stores_{vector_store}",
-                        on_click=drop_vs,
-                        args=[vs],
-                        help="Drop Vector Storage Table",
-                    )
-                    for col, field in zip(vs_col_format[1:], fields):  # Starting from col2
-                        col.text_input(
-                            field.capitalize(),
-                            value=vs[field],
-                            label_visibility="collapsed",
-                            key=f"vector_stores_{vector_store}_{field}",
-                            disabled=True,
-                        )
-            else:
-                st.write("No Vector Stores Found")
-=======
         _render_vector_stores_section(database_lookup, selected_database_alias)
         _render_selectai_section(database_lookup, selected_database_alias)
->>>>>>> 05903095
 
 
 if __name__ == "__main__":
