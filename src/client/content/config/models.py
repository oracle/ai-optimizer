--- conflicted
+++ resolved
@@ -5,13 +5,7 @@
 This script initializes a web interface for model configuration using Streamlit (`st`).
 
 Session States Set:
-<<<<<<< HEAD
-- ll_model_config: Stores all Language Model Configuration
-- embed_model_config: Stores all Embedding Model Configuration
-
-=======
 - model_configs: Stores all Model Configurations
->>>>>>> 653dc11e
 """
 # spell-checker:ignore selectbox
 
