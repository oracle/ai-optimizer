"""
Copyright (c) 2024, 2025, Oracle and/or its affiliates.
Licensed under the Universal Permissive License v1.0 as shown at http://oss.oracle.com/licenses/upl.

Session States Set:
- user_client: Stores the Client
"""
# spell-checker:ignore streamlit oraclevs selectai

<<<<<<< HEAD
# spell-checker:ignore streamlit, oraclevs
=======
>>>>>>> 05903095
import asyncio
import inspect
import json
import base64

import streamlit as st
from streamlit import session_state as state

from client.content.config.tabs.models import get_models
from client.utils import st_common, api_call, client
from client.utils.st_footer import render_chat_footer
from common import logging_config

logger = logging_config.logging.getLogger("client.content.chatbot")


#############################################################################
# Functions
#############################################################################
def show_vector_search_refs(context):
    """When Vector Search Content Found, show the references"""
    st.markdown("**References:**")
    ref_src = set()
    ref_cols = st.columns([3, 3, 3])
    # Create a button in each column
    for i, (ref_col, chunk) in enumerate(zip(ref_cols, context[0])):
        with ref_col.popover(f"Reference: {i + 1}"):
            chunk = context[0][i]
            logger.debug("Chunk Content: %s", chunk)
            st.subheader("Reference Text", divider="red")
            st.markdown(chunk["page_content"])
            try:
                ref_src.add(chunk["metadata"]["filename"])
                st.subheader("Metadata", divider="red")
                st.markdown(f"File:  {chunk['metadata']['source']}")
                st.markdown(f"Chunk: {chunk['metadata']['page']}")
            except KeyError:
                logger.error("Chunk Metadata NOT FOUND!!")

    for link in ref_src:
        st.markdown("- " + link)
    st.markdown(f"**Notes:** Vector Search Query - {context[1]}")


def setup_sidebar():
    """Configure sidebar settings"""
    ll_models_enabled = st_common.enabled_models_lookup("ll")
    if not ll_models_enabled:
        st.error("No language models are configured and/or enabled. Disabling Client.", icon="🛑")
        st.stop()

    state.enable_client = True
    st_common.tools_sidebar()
    st_common.history_sidebar()
    st_common.ll_sidebar()
    st_common.vector_search_sidebar()

    if not state.enable_client:
        st.stop()


def create_client():
    """Create or get existing client"""
    if "user_client" not in state:
        state.user_client = client.Client(
            server=state.server,
            settings=state.client_settings,
            timeout=1200,
        )
    return state.user_client


def display_chat_history(history):
    """Display chat history messages"""
    st.chat_message("ai").write("Hello, how can I help you?")
    vector_search_refs = []

    for message in history or []:
        if not message["content"]:
            continue

        if message["role"] == "tool" and message["name"] == "oraclevs_tool":
            vector_search_refs = json.loads(message["content"])

        elif message["role"] in ("ai", "assistant"):
            with st.chat_message("ai"):
                st.markdown(message["content"])
                if vector_search_refs:
                    show_vector_search_refs(vector_search_refs)
                    vector_search_refs = []

        elif message["role"] in ("human", "user"):
            with st.chat_message("human"):
                content = message["content"]
                if isinstance(content, list):
                    for part in content:
                        if part["type"] == "text":
                            st.write(part["text"])
                        elif part["type"] == "image_url" and part["image_url"]["url"].startswith("data:image"):
                            st.image(part["image_url"]["url"])
                else:
                    st.write(content)


async def handle_chat_input(user_client):
    """Handle user chat input and streaming response"""
    sys_prompt = state.client_settings["prompts"]["sys"]
    render_chat_footer()

    if human_request := st.chat_input(
        f"Ask your question here... (current prompt: {sys_prompt})",
        accept_file=True,
        file_type=["jpg", "jpeg", "png"],
    ):
        st.chat_message("human").write(human_request.text)
        file_b64 = None

        if human_request["files"]:
            file = human_request["files"][0]
            file_bytes = file.read()
            file_b64 = base64.b64encode(file_bytes).decode("utf-8")

        try:
            message_placeholder = st.chat_message("ai").empty()
            full_answer = ""
            async for chunk in user_client.stream(message=human_request.text, image_b64=file_b64):
                full_answer += chunk
                message_placeholder.markdown(full_answer)
            st.rerun()
        except (ConnectionError, TimeoutError, api_call.ApiError) as ex:
            logger.exception("Error during chat streaming: %s", ex)
            message_placeholder.markdown("An unexpected error occurred, please retry your request.")
            if st.button("Retry", key="reload_chatbot"):
                st_common.clear_state_key("user_client")
                st.rerun()


#############################################################################
# MAIN
#############################################################################
async def main() -> None:
    """Streamlit GUI"""
    try:
        get_models()
    except api_call.ApiError:
        st.stop()

    setup_sidebar()
    user_client = create_client()
    history = await user_client.get_history()
    display_chat_history(history)
    await handle_chat_input(user_client)


if __name__ == "__main__" or "page.py" in inspect.stack()[1].filename:
    try:
        asyncio.run(main())
    except ValueError as ex:
        logger.exception("Bug detected: %s", ex)
        st.error("It looks like you found a bug; please open an issue", icon="🛑")
        st.stop()
    except IndexError as ex:
        logger.exception("Unable to contact the server: %s", ex)
        st.error("Unable to contact the server, is it running?", icon="🚨")
        if st.button("Retry", key="reload_chatbot"):
            st_common.clear_state_key("user_client")
            st.rerun()<|MERGE_RESOLUTION|>--- conflicted
+++ resolved
@@ -7,10 +7,6 @@
 """
 # spell-checker:ignore streamlit oraclevs selectai
 
-<<<<<<< HEAD
-# spell-checker:ignore streamlit, oraclevs
-=======
->>>>>>> 05903095
 import asyncio
 import inspect
 import json
