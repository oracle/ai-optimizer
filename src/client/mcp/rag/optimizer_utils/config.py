--- conflicted
+++ resolved
@@ -102,7 +102,6 @@
     """
     db_alias = data["client_settings"]["database"]["alias"]
 
-<<<<<<< HEAD
     db_by_name = {m["name"]: m for m in data.get("database_configs", [])}
     db_config = db_by_name.get(db_alias)
 
@@ -125,31 +124,24 @@
     password = db_config["password"]
     dsn = db_config["dsn"]
 
-    logger.info("%s: %s - %s", db_table, user, dsn)
-    conn23c = oracledb.connect(user=user, password=password, dsn=dsn)
-=======
-    db_table=(table_alias+"_"+model+"_"+chunk_size+"_"+chunk_overlap+"_"+distance_metric+"_"+index_type).upper().replace("-", "_").replace("/", "_")
-    logger.info(f"db_table:{db_table}")
+    user = db_config["user"]
+    password = db_config["password"]
+    dsn = db_config["dsn"]
 
+    # ADB connection with wallet
 
-    user=db_config["user"]
-    password=db_config["password"]
-    dsn=db_config["dsn"]
-    
-    # ADB connection with wallet 
-
-    wallet_pwd= db_config["wallet_password"]
+    wallet_pwd = db_config["wallet_password"]
     wallet_location = db_config["wallet_location"]
 
-    logger.info(f"{db_table}: {user} - {dsn}")
-    
+    logger.info("%s: %s - %s", db_table, user, dsn)
+
     if wallet_pwd and wallet_location:
         logger.info("ADB connection starting..")
-        conn23c = oracledb.connect(user=user, password=password, dsn=dsn,wallet_location=wallet_location,wallet_password=wallet_pwd)
+        conn23c = oracledb.connect(
+            user=user, password=password, dsn=dsn, wallet_location=wallet_location, wallet_password=wallet_pwd
+        )
     else:
         conn23c = oracledb.connect(user=user, password=password, dsn=dsn)
-
->>>>>>> 845a25c8
 
     logger.info("DB Connection successful!")
     metric = data["client_settings"]["vector_search"]["distance_metric"]
@@ -159,7 +151,7 @@
         dist_strategy = DistanceStrategy.COSINE
     elif metric == "EUCLIDEAN":
         dist_strategy = DistanceStrategy.EUCLIDEAN
-    
+
     logger.info(embeddings)
     knowledge_base = OracleVS(
         client=conn23c, table_name=db_table, embedding_function=embeddings, distance_strategy=dist_strategy
