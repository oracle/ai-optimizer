--- conflicted
+++ resolved
@@ -197,18 +197,11 @@
 				If the DOCUMENTS doesn’t contain the facts to answer the QUESTION, return:
 				I'm sorry but I haven't enough information to answer.
 				""";
-<<<<<<< HEAD
-		
-		//This template doesn't work with re-phrasing/grading pattern, but only via Vector Search 
-		//The contextInstr coming from Oracle ai optimizer and toolkit can't be used here: default only
-		//Modifiy it to include re-phrasing/grading if you wish.
-=======
 
 		// This template doesn't work with re-phrasing/grading pattern, but only via RAG
 		// The contextInstr coming from Oracle ai optimizer and toolkit can't be used
 		// here: default only
 		// Modifiy it to include re-phrasing/grading if you wish.
->>>>>>> 39e3a217
 
 		template = template + "\n" + default_Instr;
 
