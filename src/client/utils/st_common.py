--- conflicted
+++ resolved
@@ -354,18 +354,6 @@
             vector_search_type_list,
             index=vector_search_type_list.index(state.user_settings["vector_search"]["search_type"]),
             key="selected_vector_search_search_type",
-<<<<<<< HEAD
-=======
-            on_change=update_user_settings("vector_search"),
-        )
-        st.sidebar.number_input(
-            "Top K:",
-            help=help_text.help_dict["top_k"],
-            value=state.user_settings["vector_search"]["top_k"],
-            min_value=1,
-            max_value=10000,
-            key="selected_vector_search_top_k",
->>>>>>> 0e8f1af1
             on_change=update_user_settings("vector_search"),
         )
         if vector_search_type == "Anomaly Detection":
@@ -469,11 +457,7 @@
                 filtered = filtered[filtered["model"] == state.selected_vector_search_model]
             if state.get("selected_vector_search_chunk_size") not in (None, ""):
                 filtered = filtered[filtered["chunk_size"] == state.selected_vector_search_chunk_size]
-<<<<<<< HEAD
             if state.get("selected_vector_search_chunk_overlap") not in (None, ""):
-=======
-            if state.get("selected_vector_search_chunk_overlap"):
->>>>>>> 0e8f1af1
                 filtered = filtered[filtered["chunk_overlap"] == state.selected_vector_search_chunk_overlap]
             if state.get("selected_vector_search_distance_metric"):
                 filtered = filtered[filtered["distance_metric"] == state.selected_vector_search_distance_metric]
