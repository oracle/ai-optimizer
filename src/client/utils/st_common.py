"""
Copyright (c) 2024, 2025, Oracle and/or its affiliates.
Licensed under the Universal Permissive License v1.0 as shown at http://oss.oracle.com/licenses/upl.
"""
# spell-checker:ignore streamlit, selectbox, mult, iloc, selectai, isin

import os
from io import BytesIO
<<<<<<< HEAD
from typing import Union, get_args
from uuid import uuid4
=======
from typing import Union
>>>>>>> 2ddb48ce
import pandas as pd

import streamlit as st
from streamlit import session_state as state

from client.content.config.models import get_models
from client.content.config.databases import get_databases
from client.content.config.oci import get_oci
import client.utils.api_call as api_call

import common.help_text as help_text
import common.logging_config as logging_config
<<<<<<< HEAD
from common.schema import ClientIdType, PromptPromptType, PromptNameType, SelectAISettings
=======
from common.schema import PromptPromptType, PromptNameType
>>>>>>> 2ddb48ce

logger = logging_config.logging.getLogger("client.utils.st_common")


#############################################################################
# Common Helpers
#############################################################################
def local_file_payload(uploaded_files: Union[BytesIO, list[BytesIO]]) -> list:
    """Upload Single file from Streamlit to the Server"""
    # If it's a single file, convert it to a list for consistent processing
    if isinstance(uploaded_files, BytesIO):
        uploaded_files = [uploaded_files]

    # Ensure we are not processing duplicates
    seen_file = set()
    files = [
        ("files", (file.name, file.getvalue(), file.type))
        for file in uploaded_files
        if file.name not in seen_file and not seen_file.add(file.name)
    ]
    return files


def switch_prompt(prompt_type: PromptPromptType, prompt_name: PromptNameType) -> None:
    """Auto Switch Prompts when not set to Custom"""
    current_prompt = state["user_settings"]["prompts"][prompt_type]
    if current_prompt != "Custom" and current_prompt != prompt_name:
        state.user_settings["prompts"][prompt_type] = prompt_name
        st.info(f"Prompt Engineering - {prompt_name} Prompt has been set.", icon="ℹ️")


def patch_settings() -> None:
    """Patch user settings on Server"""
    try:
        _ = api_call.patch(
            endpoint="v1/settings",
            payload={"json": state.user_settings},
            params={"client": state.user_settings["client"]},
            toast=False,
        )
    except api_call.ApiError as ex:
        logger.error("%s Settings Update failed: %s", state.user_settings["client"], ex)


#############################################################################
# State Helpers
#############################################################################
def clear_state_key(state_key: str) -> None:
    """Generic clear key from state, handles if key isn't in state"""
    state.pop(state_key, None)
    logger.debug("State cleared: %s", state_key)


def update_user_settings(
    user_setting: str,
) -> None:
    """Update user settings"""
    for setting_key, setting_value in state.user_settings[user_setting].items():
        widget_key = f"selected_{user_setting}_{setting_key}"
        widget_value = state.get(widget_key, setting_value)
        if state.get(widget_key, setting_value) != setting_value:
            logger.info("Updating user_settings['%s']['%s'] to %s", user_setting, setting_key, widget_value)
            state.user_settings[user_setting][setting_key] = widget_value
    # Destroying user Client
    clear_state_key("user_client")


def is_db_configured() -> bool:
    """Verify that a database is configured"""
    get_databases()
    return state.database_config[state.user_settings["database"]["alias"]].get("connected")


def set_server_state() -> None:
    """initialize Streamlit Session State"""
    if "server" not in state:
        logger.info("Initializing state.server")
        state.server = {"url": os.getenv("API_SERVER_URL", "http://localhost")}
        state.server["port"] = int(os.getenv("API_SERVER_PORT", "8000"))
        state.server["key"] = os.getenv("API_SERVER_KEY")
        logger.info("Server State: %s", state.server)


#############################################################################
# Sidebar
#############################################################################
def history_sidebar() -> None:
    """History Sidebar"""
    st.sidebar.subheader("History and Context", divider="red")
    checkbox_col, button_col = st.sidebar.columns(2)
    chat_history_enable = checkbox_col.checkbox(
        "Enable?",
        value=True,
        key="selected_ll_model_chat_history",
        on_change=update_user_settings("ll_model"),
    )
    if button_col.button("Clear", disabled=not chat_history_enable, use_container_width=True):
        # Clean out history
        try:
            api_call.patch(endpoint="v1/chat/history")
        except api_call.ApiError as ex:
            logger.error("Clearing Chat History for %s failed: %s", state.user_settings["client"], ex)
        clear_state_key("user_client")


#####################################################
# Large Language Options
#####################################################
def ll_sidebar() -> None:
    """Language Model Sidebar"""
    st.sidebar.subheader("Language Model Parameters", divider="red")
    # If no user_settings defined for model, set to the first available_ll_model
    if state.user_settings["ll_model"].get("model") is None:
        default_ll_model = list(state.ll_model_enabled.keys())[0]
        defaults = {
            "model": default_ll_model,
            "temperature": state.ll_model_enabled[default_ll_model]["temperature"],
            "frequency_penalty": state.ll_model_enabled[default_ll_model]["frequency_penalty"],
            "max_completion_tokens": state.ll_model_enabled[default_ll_model]["max_completion_tokens"],
        }
        state.user_settings["ll_model"].update(defaults)

    selected_model = state.user_settings["ll_model"]["model"]
    ll_idx = list(state.ll_model_enabled.keys()).index(selected_model)
    if not state.user_settings["selectai"]["enabled"]:
        selected_model = st.sidebar.selectbox(
            "Chat model:",
            options=list(state.ll_model_enabled.keys()),
            index=ll_idx,
            key="selected_ll_model_model",
            on_change=update_user_settings("ll_model"),
            disabled=state.user_settings["selectai"]["enabled"],
        )

    # Temperature
    temperature = state.ll_model_enabled[selected_model]["temperature"]
    user_temperature = state.user_settings["ll_model"]["temperature"]
    max_value = 2.0
    if state.user_settings["selectai"]["enabled"]:
        user_temperature = 1.0
        max_value = 1.0
    st.sidebar.slider(
        f"Temperature (Default: {temperature}):",
        help=help_text.help_dict["temperature"],
        value=user_temperature if user_temperature is not None else temperature,
        min_value=0.0,
        max_value=max_value,
        key="selected_ll_model_temperature",
        on_change=update_user_settings("ll_model"),
    )

    # Completion Tokens
    max_completion_tokens = state.ll_model_enabled[selected_model]["max_completion_tokens"]
    user_completion_tokens = state.user_settings["ll_model"]["max_completion_tokens"]
    st.sidebar.slider(
        f"Maximum Tokens (Default: {max_completion_tokens}):",
        help=help_text.help_dict["max_completion_tokens"],
        value=(
            user_completion_tokens
            if user_completion_tokens is not None and user_completion_tokens <= max_completion_tokens
            else max_completion_tokens
        ),
        min_value=1,
        max_value=max_completion_tokens,
        key="selected_ll_model_max_completion_tokens",
        on_change=update_user_settings("ll_model"),
    )

    # Top P
    if not state.user_settings["selectai"]["enabled"]:
        st.sidebar.slider(
            "Top P (Default: 1.0):",
            help=help_text.help_dict["top_p"],
            value=state.user_settings["ll_model"]["top_p"],
            min_value=0.0,
            max_value=1.0,
            key="selected_ll_model_top_p",
            on_change=update_user_settings("ll_model"),
        )

        # Frequency Penalty
        frequency_penalty = state.ll_model_enabled[selected_model]["frequency_penalty"]
        user_frequency_penalty = state.user_settings["ll_model"]["frequency_penalty"]
        st.sidebar.slider(
            f"Frequency penalty (Default: {frequency_penalty}):",
            help=help_text.help_dict["frequency_penalty"],
            value=user_frequency_penalty if user_frequency_penalty is not None else frequency_penalty,
            min_value=-2.0,
            max_value=2.0,
            key="selected_ll_model_frequency_penalty",
            on_change=update_user_settings("ll_model"),
        )

        # Presence Penalty
        st.sidebar.slider(
            "Presence penalty (Default: 0.0):",
            help=help_text.help_dict["presence_penalty"],
            value=state.user_settings["ll_model"]["presence_penalty"],
            min_value=-2.0,
            max_value=2.0,
            key="selected_ll_model_presence_penalty",
            on_change=update_user_settings("ll_model"),
        )


#####################################################
# Tools Options
#####################################################
def tools_sidebar() -> None:
    """SelectAI Sidebar Settings, conditional if all sorts of bs setup"""

    def update_set_tool():
        """Update user settings as to which tool is being used"""
        state.user_settings["vector_search"]["enabled"] = state.selected_tool == "VectorSearch"
        state.user_settings["selectai"]["enabled"] = state.selected_tool == "SelectAI"

    disable_selectai = not is_db_configured()
    disable_vector_search = not is_db_configured()

    if disable_selectai and disable_vector_search:
        logger.debug("Vector Search/SelectAI Disabled (Database not configured)")
        st.warning("Database is not configured. Disabling Vector Search and SelectAI tools.", icon="⚠️")
        state.user_settings["selectai"]["enabled"] = disable_selectai
        state.user_settings["vector_search"]["enabled"] = disable_vector_search
        switch_prompt("sys", "Basic Example")
    else:
        db_alias = state.user_settings["database"]["alias"]
        tools = [
            ("LLM Only", "Do not use tools", False),
            ("SelectAI", "Use AI with Structured Data", disable_selectai),
            ("VectorSearch", "Use AI with Unstructured Data", disable_vector_search),
        ]

        # SelectAI Requirements
        if "oci_config" not in state.user_settings:
            get_oci()
        oci_auth_profile = state.user_settings["oci"]["auth_profile"]
        if not state.oci_config[oci_auth_profile]["namespace"]:
            logger.debug("SelectAI Disabled (OCI not configured.)")
            st.warning("OCI is not fully configured.  Disabling SelectAI.", icon="⚠️")
            tools = [t for t in tools if t[0] != "SelectAI"]
        elif not state.database_config[db_alias]["selectai"]:
            logger.debug("SelectAI Disabled (Database not Compatible.)")
            st.warning("Database not Compatible.  Disabling SelectAI.", icon="⚠️")
            tools = [t for t in tools if t[0] != "SelectAI"]
        elif len(state.database_config[db_alias]["selectai_profiles"]) == 0:
            logger.debug("SelectAI Disabled (No profiles found.)")
            st.warning("No profiles found.  Disabling SelectAI.", icon="⚠️")
            tools = [t for t in tools if t[0] != "SelectAI"]

        # Vector Search Requirements
        get_models(model_type="embed")
        available_embed_models = list(state.embed_model_enabled.keys())
        if not available_embed_models:
            logger.debug("Vector Search Disabled (no Embedding Models)")
            st.warning("No embedding models are configured and/or enabled. Disabling Vector Search.", icon="⚠️")
            tools = [t for t in tools if t[0] != "Vector Search"]
        elif not state.database_config[db_alias].get("vector_stores"):
            logger.debug("Vector Search Disabled (Database has no vector stores.)")
            st.warning("Database has no Vector Stores. Disabling Vector Search.", icon="⚠️")
            tools = [t for t in tools if t[0] != "Vector Search"]

        tool_box = [name for name, _, disabled in tools if not disabled]
        if len(tool_box) > 1:
            st.sidebar.subheader("Toolkit", divider="red")
            tool_index = next(
                (
                    i
                    for i, t in enumerate(tools)
                    if (t[0] == "SelectAI" and state.user_settings["selectai"]["enabled"])
                    or (t[0] == "VectorSearch" and state.user_settings["vector_search"]["enabled"])
                ),
                0,
            )
            st.sidebar.selectbox(
                "Tool Selection",
                tool_box,
                index=tool_index,
                label_visibility="collapsed",
                on_change=update_set_tool,
                key="selected_tool",
            )
            if state.selected_tool == "None":
                switch_prompt("sys", "Basic Example")


#####################################################
# SelectAI Options
#####################################################
def selectai_sidebar() -> None:
    """SelectAI Sidebar Settings, conditional if Database/SelectAI are configured"""
    if state.user_settings["selectai"]["enabled"]:
        st.sidebar.subheader("SelectAI", divider="red")
        selectai_profiles = state.database_config[state.user_settings["database"]["alias"]]["selectai_profiles"]
        if not state.user_settings["selectai"]["profile"]:
            state.user_settings["selectai"]["profile"] = selectai_profiles[0]
        st.sidebar.selectbox(
            "Profile:",
            options=selectai_profiles,
            index=selectai_profiles.index(state.user_settings["selectai"]["profile"]),
            key="selected_selectai_profile",
            on_change=update_user_settings("selectai"),
        )
        st.sidebar.selectbox(
            "Action:",
            get_args(SelectAISettings.__annotations__["action"]),
            index=get_args(SelectAISettings.__annotations__["action"]).index(
                state.user_settings["selectai"]["action"]
            ),
            key="selected_selectai_action",
            on_change=update_user_settings("selectai"),
        )


#####################################################
# Vector Search Options
#####################################################
def vector_search_sidebar() -> None:
    """Vector Search Sidebar Settings, conditional if Database/Embeddings are configured"""
    if state.user_settings["vector_search"]["enabled"]:
        st.sidebar.subheader("Vector Search", divider="red")

        switch_prompt("sys", "Vector Search Example")
        ##########################
        # Search
        ##########################
        # TODO(gotsysdba) "Similarity Score Threshold" currently raises NotImplementedError
        # vector_search_type_list =
        # ["Similarity", "Similarity Score Threshold", "Maximal Marginal Relevance"]
        vector_search_type_list = ["Similarity", "Maximal Marginal Relevance"]
        vector_search_type = st.sidebar.selectbox(
            "Search Type:",
            vector_search_type_list,
            index=vector_search_type_list.index(state.user_settings["vector_search"]["search_type"]),
            key="selected_vector_search_type",
            on_change=update_user_settings("vector_search"),
        )
        st.sidebar.number_input(
            "Top K:",
            help=help_text.help_dict["top_k"],
            value=state.user_settings["vector_search"]["top_k"],
            min_value=1,
            max_value=10000,
            key="selected_vector_search_top_k",
            on_change=update_user_settings("vector_search"),
        )
        if vector_search_type == "Similarity Score Threshold":
            st.sidebar.slider(
                "Minimum Relevance Threshold:",
                help=help_text.help_dict["score_threshold"],
                value=state.user_settings["vector_search"]["score_threshold"],
                min_value=0.0,
                max_value=1.0,
                step=0.1,
                key="selected_vector_search_score_threshold",
                on_change=update_user_settings("vector_search"),
            )
        if vector_search_type == "Maximal Marginal Relevance":
            st.sidebar.number_input(
                "Fetch K:",
                help=help_text.help_dict["fetch_k"],
                value=state.user_settings["vector_search"]["fetch_k"],
                min_value=1,
                max_value=10000,
                key="selected_vector_search_fetch_k",
                on_change=update_user_settings("vector_search"),
            )
            st.sidebar.slider(
                "Degree of Diversity:",
                help=help_text.help_dict["lambda_mult"],
                value=state.user_settings["vector_search"]["lambda_mult"],
                min_value=0.0,
                max_value=1.0,
                step=0.1,
                key="selected_vector_search_lambda_mult",
                on_change=update_user_settings("vector_search"),
            )

        ##########################
        # Vector Store
        ##########################
        st.sidebar.subheader("Vector Store", divider="red")
        # Create a DataFrame of all database vector storage tables
        vs_df = pd.DataFrame(
            state.database_config[state.user_settings["vector_search"]["database"]].get("vector_stores")
        )

        def vs_reset() -> None:
            """Reset Vector Store Selections"""
            for key in state["user_settings"]["vector_search"]:
                if key in (
                    "model",
                    "chunk_size",
                    "chunk_overlap",
                    "distance_metric",
                    "vector_store",
                    "alias",
                    "index_type",
                ):
                    clear_state_key(f"selected_vector_search_{key}")
                    state["user_settings"]["vector_search"][key] = ""

        def vs_gen_selectbox(label, options, key):
            """Handle selectbox with auto-setting for a single unique value"""
            valid_options = [option for option in options if option != ""]
            if not valid_options:  # Disable the selectbox if no valid options are available
                disabled = True
                selected_value = ""
            else:
                disabled = False
                if len(valid_options) == 1:  # Pre-select if only one unique option
                    selected_value = valid_options[0]
                    logger.debug("Defaulting %s to %s", key, selected_value)
                else:
                    selected_value = (
                        state["user_settings"]["vector_search"][key.removeprefix("selected_vector_search_")] or ""
                    )
                    logger.debug("User selected %s to %s", key, selected_value)
            return st.sidebar.selectbox(
                label,
                options=[""] + valid_options,
                key=key,
                index=([""] + valid_options).index(selected_value),
                disabled=disabled,
            )

        def update_filtered_df():
            """Dynamically update filtered_df based on selected filters"""
            filtered = vs_df.copy()
            # Remove vector stores where the model is not enabled
            filtered = vs_df[vs_df["model"].isin(state["embed_model_enabled"].keys())]
            if st.session_state.get("selected_vector_search_alias"):
                filtered = filtered[filtered["alias"] == st.session_state["selected_vector_search_alias"]]
            if st.session_state.get("selected_vector_search_model"):
                filtered = filtered[filtered["model"] == st.session_state["selected_vector_search_model"]]
            if st.session_state.get("selected_vector_search_chunk_size"):
                filtered = filtered[filtered["chunk_size"] == st.session_state["selected_vector_search_chunk_size"]]
            if st.session_state.get("selected_vector_search_chunk_overlap"):
                filtered = filtered[
                    filtered["chunk_overlap"] == st.session_state["selected_vector_search_chunk_overlap"]
                ]
            if st.session_state.get("selected_vector_search_distance_metric"):
                filtered = filtered[
                    filtered["distance_metric"] == st.session_state["selected_vector_search_distance_metric"]
                ]
            if st.session_state.get("selected_vector_search_index_type"):
                filtered = filtered[filtered["index_type"] == st.session_state["selected_vector_search_index_type"]]
            return filtered

        # Initialize filtered options
        filtered_df = update_filtered_df()

        # Render selectbox with updated options
        alias = vs_gen_selectbox(
            "Select Alias:", filtered_df["alias"].unique().tolist(), "selected_vector_search_alias"
        )
        embed_model = vs_gen_selectbox(
            "Select Model:", filtered_df["model"].unique().tolist(), "selected_vector_search_model"
        )
        chunk_size = vs_gen_selectbox(
            "Select Chunk Size:", filtered_df["chunk_size"].unique().tolist(), "selected_vector_search_chunk_size"
        )
        chunk_overlap = vs_gen_selectbox(
            "Select Chunk Overlap:",
            filtered_df["chunk_overlap"].unique().tolist(),
            "selected_vector_search_chunk_overlap",
        )
        distance_metric = vs_gen_selectbox(
            "Select Distance Metric:",
            filtered_df["distance_metric"].unique().tolist(),
            "selected_vector_search_distance_metric",
        )
        index_type = vs_gen_selectbox(
            "Select Index Type:", filtered_df["index_type"].unique().tolist(), "selected_vector_search_index_type"
        )

        if all([alias, embed_model, chunk_size, chunk_overlap, distance_metric, index_type]):
            vs = filtered_df["vector_store"].iloc[0]
            state.user_settings["vector_search"]["vector_store"] = vs
            state.user_settings["vector_search"]["alias"] = alias
            state.user_settings["vector_search"]["model"] = embed_model
            state.user_settings["vector_search"]["chunk_size"] = chunk_size
            state.user_settings["vector_search"]["chunk_overlap"] = chunk_overlap
            state.user_settings["vector_search"]["distance_metric"] = distance_metric
            state.user_settings["vector_search"]["index_type"] = index_type
        else:
            st.error("Please select Vector Store options or disable Vector Search to continue.", icon="❌")
            state.enable_client = False

        # Reset button
        st.sidebar.button("Reset", type="primary", on_click=vs_reset)<|MERGE_RESOLUTION|>--- conflicted
+++ resolved
@@ -6,12 +6,7 @@
 
 import os
 from io import BytesIO
-<<<<<<< HEAD
 from typing import Union, get_args
-from uuid import uuid4
-=======
-from typing import Union
->>>>>>> 2ddb48ce
 import pandas as pd
 
 import streamlit as st
@@ -24,11 +19,7 @@
 
 import common.help_text as help_text
 import common.logging_config as logging_config
-<<<<<<< HEAD
 from common.schema import ClientIdType, PromptPromptType, PromptNameType, SelectAISettings
-=======
-from common.schema import PromptPromptType, PromptNameType
->>>>>>> 2ddb48ce
 
 logger = logging_config.logging.getLogger("client.utils.st_common")
 
