"""
Copyright (c) 2024, 2025, Oracle and/or its affiliates.
Licensed under the Universal Permissive License v1.0 as shown at http://oss.oracle.com/licenses/upl.
"""
<<<<<<< HEAD
# spell-checker:ignore streamlit, selectbox, mult, iloc, isin
=======
# spell-checker:ignore isin mult selectai selectbox
>>>>>>> 05903095

from io import BytesIO
from typing import Any, Union, get_args
import pandas as pd

import streamlit as st
from streamlit import session_state as state

from client.utils import api_call
from common import logging_config, help_text
from common.schema import PromptPromptType, PromptNameType

logger = logging_config.logging.getLogger("client.utils.st_common")


#############################################################################
# State Helpers
#############################################################################
def clear_state_key(state_key: str) -> None:
    """Generic clear key from state, handles if key isn't in state"""
    state.pop(state_key, None)
    logger.debug("State cleared: %s", state_key)


def state_configs_lookup(state_configs_name: str, key: str, section: str = None) -> dict[str, dict[str, Any]]:
    """Convert state.<state_configs_name> into a lookup based on key"""
    configs = getattr(state, state_configs_name)
    if section:
        configs = configs.get(section, [])
    return {config[key]: config for config in configs if key in config}


#############################################################################
# Model Helpers
#############################################################################
def enabled_models_lookup(model_type: str) -> dict[str, dict[str, Any]]:
    """Create a lookup of enabled `type` models"""
    all_models = state_configs_lookup("model_configs", "id")
    enabled_models = {
        f"{config.get('provider')}/{id}": config
        for id, config in all_models.items()
        if config.get("type") == model_type and config.get("enabled") is True
    }
    return enabled_models


#############################################################################
# Common Helpers
#############################################################################
def bool_to_emoji(value):
    "Return an Emoji for Bools"
    return "✅" if value else "⚪"


def local_file_payload(uploaded_files: Union[BytesIO, list[BytesIO]]) -> list:
    """Upload Single file from Streamlit to the Server"""
    # If it's a single file, convert it to a list for consistent processing
    if isinstance(uploaded_files, BytesIO):
        uploaded_files = [uploaded_files]

    # Ensure we are not processing duplicates
    seen_file = set()
    files = [
        ("files", (file.name, file.getvalue(), file.type))
        for file in uploaded_files
        if file.name not in seen_file and not seen_file.add(file.name)
    ]
    return files


def switch_prompt(prompt_type: PromptPromptType, prompt_name: PromptNameType) -> None:
    """Auto Switch Prompts when not set to Custom"""
    current_prompt = state.client_settings["prompts"][prompt_type]
    if current_prompt not in ("Custom", prompt_name):
        state.client_settings["prompts"][prompt_type] = prompt_name
        st.info(f"Prompt Engineering - {prompt_name} Prompt has been set.", icon="ℹ️")


def patch_settings() -> None:
    """Patch user settings on Server"""
    try:
        _ = api_call.patch(
            endpoint="v1/settings",
            payload={"json": state.client_settings},
            params={"client": state.client_settings["client"]},
            toast=False,
        )
    except api_call.ApiError as ex:
        logger.error("%s Settings Update failed: %s", state.client_settings["client"], ex)


#############################################################################
# State Helpers
#############################################################################


def update_client_settings(user_setting: str) -> None:
    """Update user settings"""
    for setting_key, setting_value in state.client_settings[user_setting].items():
        widget_key = f"selected_{user_setting}_{setting_key}"
        widget_value = state.get(widget_key, setting_value)
        if state.get(widget_key, setting_value) != setting_value:
            logger.info("Updating client_settings['%s']['%s'] to %s", user_setting, setting_key, widget_value)
            state.client_settings[user_setting][setting_key] = widget_value
    # Destroying user Client
    clear_state_key("user_client")


def is_db_configured() -> bool:
    """Verify that a database is configured"""
    return next(
        (
            config.get("connected")
            for config in state.database_configs
            if config.get("name") == state.client_settings.get("database", {}).get("alias")
        ),
        False,
    )


#############################################################################
# Sidebar
#############################################################################
def history_sidebar() -> None:
    """History Sidebar"""
    st.sidebar.subheader("History and Context", divider="red")
    checkbox_col, button_col = st.sidebar.columns(2)
    chat_history_enable = checkbox_col.checkbox(
        "Enable?",
        value=state.client_settings["ll_model"]["chat_history"],
        key="selected_ll_model_chat_history",
        on_change=update_client_settings("ll_model"),
    )
    if button_col.button("Clear", disabled=not chat_history_enable, width="stretch"):
        # Clean out history
        try:
            api_call.patch(endpoint="v1/chat/history")
        except api_call.ApiError as ex:
            logger.error("Clearing Chat History for %s failed: %s", state.client_settings["client"], ex)
        clear_state_key("user_client")


#####################################################
# Large Language Options
#####################################################
def ll_sidebar() -> None:
    """Language Model Sidebar"""
    st.sidebar.subheader("Language Model Parameters", divider="red")
    # If no client_settings defined for model, set to the first available_ll_model
    ll_models_enabled = enabled_models_lookup("ll")
    if state.client_settings["ll_model"].get("model") is None:
        default_ll_model = list(ll_models_enabled.keys())[0]
        defaults = {
            "model": default_ll_model,
            "temperature": ll_models_enabled[default_ll_model]["temperature"],
            "frequency_penalty": ll_models_enabled[default_ll_model]["frequency_penalty"],
            "max_tokens": ll_models_enabled[default_ll_model]["max_tokens"],
        }
        state.client_settings["ll_model"].update(defaults)

    selected_model = state.client_settings["ll_model"]["model"]
    ll_idx = list(ll_models_enabled.keys()).index(selected_model)
    selected_model = st.sidebar.selectbox(
        "Chat model:",
        options=list(ll_models_enabled.keys()),
        index=ll_idx,
        key="selected_ll_model_model",
        on_change=update_client_settings("ll_model"),
    )

    # Temperature
    temperature = ll_models_enabled[selected_model]["temperature"]
    user_temperature = state.client_settings["ll_model"]["temperature"]
    max_value = 2.0
    st.sidebar.slider(
        f"Temperature (Default: {temperature}):",
        help=help_text.help_dict["temperature"],
        value=user_temperature if user_temperature is not None else temperature,
        min_value=0.0,
        max_value=max_value,
        key="selected_ll_model_temperature",
        on_change=update_client_settings("ll_model"),
    )

    # Completion Tokens
    max_tokens = ll_models_enabled[selected_model]["max_tokens"]
    user_completion_tokens = state.client_settings["ll_model"]["max_tokens"]
    st.sidebar.slider(
        "Maximum Output Tokens:",
        help=help_text.help_dict["max_tokens"],
        value=(
            user_completion_tokens
            if user_completion_tokens is not None and user_completion_tokens <= max_tokens
            else max_tokens
        ),
        min_value=1,
        max_value=max_tokens,
        key="selected_ll_model_max_tokens",
        on_change=update_client_settings("ll_model"),
    )

    # Top P
    st.sidebar.slider(
        "Top P (Default: 1.0):",
        help=help_text.help_dict["top_p"],
        value=state.client_settings["ll_model"]["top_p"],
        min_value=0.0,
        max_value=1.0,
        key="selected_ll_model_top_p",
        on_change=update_client_settings("ll_model"),
    )

    # Frequency Penalty
    if "xai" not in state.client_settings["ll_model"]["model"]:
        frequency_penalty = ll_models_enabled[selected_model]["frequency_penalty"]
        user_frequency_penalty = state.client_settings["ll_model"]["frequency_penalty"]
        st.sidebar.slider(
            f"Frequency penalty (Default: {frequency_penalty}):",
            help=help_text.help_dict["frequency_penalty"],
            value=user_frequency_penalty if user_frequency_penalty is not None else frequency_penalty,
            min_value=-2.0,
            max_value=2.0,
            key="selected_ll_model_frequency_penalty",
            on_change=update_client_settings("ll_model"),
        )

        # Presence Penalty
        st.sidebar.slider(
            "Presence penalty (Default: 0.0):",
            help=help_text.help_dict["presence_penalty"],
            value=state.client_settings["ll_model"]["presence_penalty"],
            min_value=-2.0,
            max_value=2.0,
            key="selected_ll_model_presence_penalty",
            on_change=update_client_settings("ll_model"),
        )


#####################################################
# Tools Options
#####################################################
def tools_sidebar() -> None:
    """Sidebar Settings"""

    def _update_set_tool():
        """Update user settings as to which tool is being used"""
        state.client_settings["vector_search"]["enabled"] = state.selected_tool == "Vector Search"

<<<<<<< HEAD
=======
        if state.client_settings["vector_search"]["enabled"]:
            switch_prompt("sys", "Vector Search Example")
        else:
            switch_prompt("sys", "Basic Example")

    disable_selectai = not is_db_configured()
>>>>>>> 05903095
    disable_vector_search = not is_db_configured()

    if disable_vector_search:
        logger.debug("Vector Search Disabled (Database not configured)")
        st.warning("Database is not configured. Disabling Vector Search.", icon="⚠️")
        state.client_settings["vector_search"]["enabled"] = False
        switch_prompt("sys", "Basic Example")
    else:
        # Client Settings
        db_alias = state.client_settings.get("database", {}).get("alias")
        oci_auth_profile = state.client_settings["oci"]["auth_profile"]

        # Lookups
        oci_lookup = state_configs_lookup("oci_configs", "auth_profile")
        database_lookup = state_configs_lookup("database_configs", "name")

        tools = [
            ("LLM Only", "Do not use tools", False),
            ("Vector Search", "Use AI with Unstructured Data", disable_vector_search),
        ]

        # Vector Search Requirements
        embed_models_enabled = enabled_models_lookup("embed")

        def _disable_vector_search(reason):
            """Disable Vector Store, and make sure prompt is reset"""
            state.client_settings["vector_search"]["enabled"] = False
            logger.debug("Vector Search Disabled (%s)", reason)
            st.warning(f"{reason}. Disabling Vector Search.", icon="⚠️")
            tools[:] = [t for t in tools if t[0] != "Vector Search"]
            switch_prompt("sys", "Basic Example")

        if not embed_models_enabled:
            _disable_vector_search("No embedding models are configured and/or enabled.")
        elif not database_lookup[db_alias].get("vector_stores"):
            _disable_vector_search("Database has no vector stores")

        tool_box = [name for name, _, disabled in tools if not disabled]
        if len(tool_box) > 1:
            st.sidebar.subheader("Toolkit", divider="red")
            tool_index = next(
                (
                    i
                    for i, t in enumerate(tools)
                    if (t[0] == "Vector Search" and state.client_settings["vector_search"]["enabled"])
                ),
                0,
            )
            st.sidebar.selectbox(
                "Tool Selection",
                tool_box,
                index=tool_index,
                label_visibility="collapsed",
                on_change=_update_set_tool,
                key="selected_tool",
            )
            if state.selected_tool is None:
                switch_prompt("sys", "Basic Example")


#####################################################
<<<<<<< HEAD
=======
# SelectAI Options
#####################################################
def selectai_sidebar() -> None:
    """SelectAI Sidebar Settings, conditional if Database/SelectAI are configured"""
    db_alias = state.client_settings.get("database", {}).get("alias")
    database_lookup = state_configs_lookup("database_configs", "name")
    if state.client_settings["selectai"]["enabled"]:
        st.sidebar.subheader("SelectAI", divider="red")
        selectai_profiles = database_lookup[db_alias]["selectai_profiles"]
        if not state.client_settings["selectai"]["profile"]:
            state.client_settings["selectai"]["profile"] = selectai_profiles[0]
        st.sidebar.selectbox(
            "Profile:",
            options=selectai_profiles,
            index=selectai_profiles.index(state.client_settings["selectai"]["profile"]),
            key="selected_selectai_profile",
            on_change=update_client_settings("selectai"),
        )
        st.sidebar.selectbox(
            "Action:",
            get_args(SelectAISettings.__annotations__["action"]),
            index=get_args(SelectAISettings.__annotations__["action"]).index(
                state.client_settings["selectai"]["action"]
            ),
            key="selected_selectai_action",
            on_change=update_client_settings("selectai"),
        )


#####################################################
>>>>>>> 05903095
# Vector Search Options
#####################################################
def _render_vector_search_options(vector_search_type: str) -> None:
    """Render vector search parameter controls based on search type."""
    st.sidebar.number_input(
        "Top K:",
        help=help_text.help_dict["top_k"],
        value=state.client_settings["vector_search"]["top_k"],
        min_value=1,
        max_value=10000,
        key="selected_vector_search_top_k",
        on_change=update_client_settings("vector_search"),
    )
    if vector_search_type == "Similarity Score Threshold":
        st.sidebar.slider(
            "Minimum Relevance Threshold:",
            help=help_text.help_dict["score_threshold"],
            value=state.client_settings["vector_search"]["score_threshold"],
            min_value=0.0,
            max_value=1.0,
            step=0.1,
            key="selected_vector_search_score_threshold",
            on_change=update_client_settings("vector_search"),
        )
    if vector_search_type == "Maximal Marginal Relevance":
        st.sidebar.number_input(
            "Fetch K:",
            help=help_text.help_dict["fetch_k"],
            value=state.client_settings["vector_search"]["fetch_k"],
            min_value=1,
            max_value=10000,
            key="selected_vector_search_fetch_k",
            on_change=update_client_settings("vector_search"),
        )
        st.sidebar.slider(
            "Degree of Diversity:",
            help=help_text.help_dict["lambda_mult"],
            value=state.client_settings["vector_search"]["lambda_mult"],
            min_value=0.0,
            max_value=1.0,
            step=0.1,
            key="selected_vector_search_lambda_mult",
            on_change=update_client_settings("vector_search"),
        )


def _vs_gen_selectbox(label: str, options: list, key: str):
    """Handle selectbox with auto-setting for a single unique value"""
    valid_options = [option for option in options if option != ""]
    if not valid_options:  # Disable the selectbox if no valid options are available
        disabled = True
        selected_value = ""
    else:
        disabled = False
        if len(valid_options) == 1:  # Pre-select if only one unique option
            selected_value = valid_options[0]
            logger.debug("Defaulting %s to %s", key, selected_value)
        else:
            selected_value = state.client_settings["vector_search"][key.removeprefix("selected_vector_search_")] or ""
            # Check if selected_value is actually in valid_options, otherwise reset to empty
            if selected_value and selected_value not in valid_options:
                logger.debug("Previously selected %s '%s' no longer available, resetting", key, selected_value)
                selected_value = ""
            logger.debug("User selected %s to %s", key, selected_value)
    return st.sidebar.selectbox(
        label,
        options=[""] + valid_options,
        key=key,
        index=([""] + valid_options).index(selected_value),
        disabled=disabled,
    )


def update_filtered_vector_store(vs_df: pd.DataFrame) -> pd.DataFrame:
    """Dynamically update filtered_df based on selected filters"""
    embed_models_enabled = enabled_models_lookup("embed")
    filtered = vs_df.copy()
    # Remove vector stores where the model is not enabled
    filtered = vs_df[vs_df["model"].isin(embed_models_enabled.keys())]
    if state.get("selected_vector_search_alias"):
        filtered = filtered[filtered["alias"] == state.selected_vector_search_alias]
    if state.get("selected_vector_search_model"):
        filtered = filtered[filtered["model"] == state.selected_vector_search_model]
    if state.get("selected_vector_search_chunk_size"):
        filtered = filtered[filtered["chunk_size"] == state.selected_vector_search_chunk_size]
    if state.get("selected_vector_search_chunk_overlap"):
        filtered = filtered[filtered["chunk_overlap"] == state.selected_vector_search_chunk_overlap]
    if state.get("selected_vector_search_distance_metric"):
        filtered = filtered[filtered["distance_metric"] == state.selected_vector_search_distance_metric]
    if state.get("selected_vector_search_index_type"):
        filtered = filtered[filtered["index_type"] == state.selected_vector_search_index_type]
    return filtered


def render_vector_store_selection(vs_df: pd.DataFrame) -> None:
    """Render vector store selection controls and handle state updates."""
    st.sidebar.subheader("Vector Store", divider="red")

    def reset() -> None:
        """Reset Vector Store Selections"""
        for key in state.client_settings["vector_search"]:
            if key in (
                "model",
                "chunk_size",
                "chunk_overlap",
                "distance_metric",
                "vector_store",
                "alias",
                "index_type",
            ):
                clear_state_key(f"selected_vector_search_{key}")
                state.client_settings["vector_search"][key] = ""

    filtered_df = update_filtered_vector_store(vs_df)

    # Render selectbox with updated options
    alias = _vs_gen_selectbox("Select Alias:", filtered_df["alias"].unique().tolist(), "selected_vector_search_alias")
    embed_model = _vs_gen_selectbox(
        "Select Model:", filtered_df["model"].unique().tolist(), "selected_vector_search_model"
    )
    chunk_size = _vs_gen_selectbox(
        "Select Chunk Size:",
        filtered_df["chunk_size"].unique().tolist(),
        "selected_vector_search_chunk_size",
    )
    chunk_overlap = _vs_gen_selectbox(
        "Select Chunk Overlap:",
        filtered_df["chunk_overlap"].unique().tolist(),
        "selected_vector_search_chunk_overlap",
    )
    distance_metric = _vs_gen_selectbox(
        "Select Distance Metric:",
        filtered_df["distance_metric"].unique().tolist(),
        "selected_vector_search_distance_metric",
    )
    index_type = _vs_gen_selectbox(
        "Select Index Type:",
        filtered_df["index_type"].unique().tolist(),
        "selected_vector_search_index_type",
    )

    if all([alias, embed_model, chunk_size, chunk_overlap, distance_metric, index_type]):
        vs = filtered_df["vector_store"].iloc[0]
        state.client_settings["vector_search"]["vector_store"] = vs
        state.client_settings["vector_search"]["alias"] = alias
        state.client_settings["vector_search"]["model"] = embed_model
        state.client_settings["vector_search"]["chunk_size"] = chunk_size
        state.client_settings["vector_search"]["chunk_overlap"] = chunk_overlap
        state.client_settings["vector_search"]["distance_metric"] = distance_metric
        state.client_settings["vector_search"]["index_type"] = index_type
    else:
        st.info("Please select existing Vector Store options to continue.", icon="⬅️")
        state.enable_client = False

    # Reset button
    st.sidebar.button("Reset", type="primary", on_click=reset)


def vector_search_sidebar() -> None:
    """Vector Search Sidebar Settings, conditional if Database/Embeddings are configured"""
    if state.client_settings["vector_search"]["enabled"]:
        st.sidebar.subheader("Vector Search", divider="red")
        switch_prompt("sys", "Vector Search Example")

        # Search Type Selection
        vector_search_type_list = ["Similarity", "Maximal Marginal Relevance"]
        vector_search_type = st.sidebar.selectbox(
            "Search Type:",
            vector_search_type_list,
            index=vector_search_type_list.index(state.client_settings["vector_search"]["search_type"]),
            key="selected_vector_search_search_type",
            on_change=update_client_settings("vector_search"),
        )

        # Render search options based on type
        _render_vector_search_options(vector_search_type)

        # Vector Store Section
        db_alias = state.client_settings.get("database", {}).get("alias")
        database_lookup = state_configs_lookup("database_configs", "name")
        vs_df = pd.DataFrame(database_lookup.get(db_alias, {}).get("vector_stores", []))

        # Render vector store selection controls
        render_vector_store_selection(vs_df)<|MERGE_RESOLUTION|>--- conflicted
+++ resolved
@@ -2,11 +2,7 @@
 Copyright (c) 2024, 2025, Oracle and/or its affiliates.
 Licensed under the Universal Permissive License v1.0 as shown at http://oss.oracle.com/licenses/upl.
 """
-<<<<<<< HEAD
-# spell-checker:ignore streamlit, selectbox, mult, iloc, isin
-=======
 # spell-checker:ignore isin mult selectai selectbox
->>>>>>> 05903095
 
 from io import BytesIO
 from typing import Any, Union, get_args
@@ -255,15 +251,12 @@
         """Update user settings as to which tool is being used"""
         state.client_settings["vector_search"]["enabled"] = state.selected_tool == "Vector Search"
 
-<<<<<<< HEAD
-=======
         if state.client_settings["vector_search"]["enabled"]:
             switch_prompt("sys", "Vector Search Example")
         else:
             switch_prompt("sys", "Basic Example")
 
     disable_selectai = not is_db_configured()
->>>>>>> 05903095
     disable_vector_search = not is_db_configured()
 
     if disable_vector_search:
@@ -325,39 +318,6 @@
 
 
 #####################################################
-<<<<<<< HEAD
-=======
-# SelectAI Options
-#####################################################
-def selectai_sidebar() -> None:
-    """SelectAI Sidebar Settings, conditional if Database/SelectAI are configured"""
-    db_alias = state.client_settings.get("database", {}).get("alias")
-    database_lookup = state_configs_lookup("database_configs", "name")
-    if state.client_settings["selectai"]["enabled"]:
-        st.sidebar.subheader("SelectAI", divider="red")
-        selectai_profiles = database_lookup[db_alias]["selectai_profiles"]
-        if not state.client_settings["selectai"]["profile"]:
-            state.client_settings["selectai"]["profile"] = selectai_profiles[0]
-        st.sidebar.selectbox(
-            "Profile:",
-            options=selectai_profiles,
-            index=selectai_profiles.index(state.client_settings["selectai"]["profile"]),
-            key="selected_selectai_profile",
-            on_change=update_client_settings("selectai"),
-        )
-        st.sidebar.selectbox(
-            "Action:",
-            get_args(SelectAISettings.__annotations__["action"]),
-            index=get_args(SelectAISettings.__annotations__["action"]).index(
-                state.client_settings["selectai"]["action"]
-            ),
-            key="selected_selectai_action",
-            on_change=update_client_settings("selectai"),
-        )
-
-
-#####################################################
->>>>>>> 05903095
 # Vector Search Options
 #####################################################
 def _render_vector_search_options(vector_search_type: str) -> None:
